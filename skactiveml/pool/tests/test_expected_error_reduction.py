--- conflicted
+++ resolved
@@ -1,23 +1,13 @@
 import unittest
 
 import numpy as np
-from sklearn.gaussian_process import (
-    GaussianProcessClassifier,
-)
+from sklearn.gaussian_process import GaussianProcessClassifier
 from sklearn.naive_bayes import GaussianNB
 
 from skactiveml.base import SkactivemlClassifier
-from skactiveml.classifier import (
-    ParzenWindowClassifier,
-    SklearnClassifier,
-)
-from skactiveml.pool import (
-    MonteCarloEER,
-    ValueOfInformationEER,
-)
-from skactiveml.pool._expected_error_reduction import (
-    ExpectedErrorReduction,
-)
+from skactiveml.classifier import ParzenWindowClassifier, SklearnClassifier
+from skactiveml.pool import MonteCarloEER, ValueOfInformationEER
+from skactiveml.pool._expected_error_reduction import ExpectedErrorReduction
 from skactiveml.utils import MISSING_LABEL, is_labeled
 
 
@@ -36,10 +26,7 @@
             GaussianNB(), classes=self.classes
         ).fit(self.X, self.y)
         self.kwargs = dict(
-            X=self.X,
-            y=self.y,
-            candidates=self.candidates,
-            clf=self.clf,
+            X=self.X, y=self.y, candidates=self.candidates, clf=self.clf
         )
 
         class DummyClf(SkactivemlClassifier):
@@ -54,18 +41,13 @@
 
             def predict_proba(self, X):
                 return np.full(
-                    shape=(len(X), len(self.classes_)),
-                    fill_value=0.5,
+                    shape=(len(X), len(self.classes_)), fill_value=0.5
                 )
 
         self.DummyClf = DummyClf
 
     def test_init_param_cost_matrix(self):
-        for cost_matrix in [
-            np.ones((2, 3)),
-            "string",
-            np.ones((2, 2)),
-        ]:
+        for cost_matrix in [np.ones((2, 3)), "string", np.ones((2, 2))]:
             qs = self.Strategy(cost_matrix=cost_matrix)
             self.assertRaises(ValueError, qs.query, **self.kwargs)
         self.assertTrue(hasattr(qs, "cost_matrix"))
@@ -106,11 +88,7 @@
 
     def test_query_param_sample_weight(self):
         qs = self.Strategy()
-        for sw in [
-            self.X_cand,
-            np.empty((len(self.X) - 1)),
-            "string",
-        ]:
+        for sw in [self.X_cand, np.empty((len(self.X) - 1)), "string"]:
             with self.subTest(msg=f"sample_weight={sw}"):
                 self.assertRaises(
                     (IndexError, TypeError, ValueError),
@@ -196,13 +174,7 @@
             idx_cand,
             idx_eval,
         ) = qs._concatenate_samples(
-            X,
-            y,
-            sample_weight,
-            cand,
-            None,
-            X_eval,
-            sample_weight_eval,
+            X, y, sample_weight, cand, None, X_eval, sample_weight_eval
         )
 
         np.testing.assert_equal(len(X_full), len(y_full))
@@ -245,13 +217,7 @@
             idx_cand,
             idx_eval,
         ) = qs._concatenate_samples(
-            X,
-            y,
-            sample_weight,
-            cand,
-            None,
-            X_eval,
-            sample_weight_eval,
+            X, y, sample_weight, cand, None, X_eval, sample_weight_eval
         )
 
         np.testing.assert_equal(len(X_full), len(y_full))
@@ -316,13 +282,7 @@
             idx_cand,
             idx_eval,
         ) = qs._concatenate_samples(
-            X,
-            y,
-            None,
-            cand,
-            sample_weight_cand,
-            X_eval,
-            sample_weight_eval,
+            X, y, None, cand, sample_weight_cand, X_eval, sample_weight_eval
         )
         np.testing.assert_array_equal(
             np.ones(len(idx_train)), w_full[idx_train]
@@ -337,13 +297,7 @@
             idx_cand,
             idx_eval,
         ) = qs._concatenate_samples(
-            X,
-            y,
-            sample_weight,
-            cand,
-            None,
-            X_eval,
-            sample_weight_eval,
+            X, y, sample_weight, cand, None, X_eval, sample_weight_eval
         )
         np.testing.assert_array_equal(np.ones(len(idx_cand)), w_full[idx_cand])
 
@@ -356,13 +310,7 @@
             idx_cand,
             idx_eval,
         ) = qs._concatenate_samples(
-            X,
-            y,
-            sample_weight,
-            cand,
-            sample_weight_cand,
-            None,
-            sample_weight,
+            X, y, sample_weight, cand, sample_weight_cand, None, sample_weight
         )
         np.testing.assert_array_equal(sample_weight, w_full[idx_eval])
 
@@ -512,10 +460,7 @@
 
     def test_query_param_sample_weight_candidates(self):
         qs = self.Strategy()
-        for swc in [
-            "string",
-            np.empty((len(self.X_cand) - 1)),
-        ]:
+        for swc in ["string", np.empty((len(self.X_cand) - 1))]:
             with self.subTest(msg=f"sample_weight_candidates={swc}"):
                 self.assertRaises(
                     (ValueError, TypeError),
@@ -543,13 +488,9 @@
             None,
             np.empty((len(self.X_eval) - 1)),
         ]:
-<<<<<<< HEAD
-            with self.assertRaises(ValueError, msg=f"sample_weight_eval={swe}"):
-=======
             with self.assertRaises(
                 ValueError, msg=f"sample_weight_eval={swe}"
             ):
->>>>>>> fc7f08dc
                 qs.query(
                     **self.kwargs,
                     X_eval=self.X_eval,
@@ -609,10 +550,7 @@
                 False,
                 candidates,
                 None,
-                np.full(
-                    shape=(1, len(candidates)),
-                    fill_value=-0.5 * len(X),
-                ),
+                np.full(shape=(1, len(candidates)), fill_value=-0.5 * len(X)),
             ],
             [
                 "misclassification_loss",
@@ -620,10 +558,7 @@
                 False,
                 X,
                 None,
-                np.full(
-                    shape=(1, len(X)),
-                    fill_value=-0.5 * len(X),
-                ),
+                np.full(shape=(1, len(X)), fill_value=-0.5 * len(X)),
             ],
             [
                 "misclassification_loss",
@@ -631,10 +566,7 @@
                 False,
                 candidates,
                 X,
-                np.full(
-                    shape=(1, len(candidates)),
-                    fill_value=-0.5 * len(X),
-                ),
+                np.full(shape=(1, len(candidates)), fill_value=-0.5 * len(X)),
             ],
             [
                 "misclassification_loss",
@@ -648,19 +580,12 @@
 
         for (
             method,
-<<<<<<< HEAD
-=======
             cost_matrix,
             subtract_cur,
->>>>>>> fc7f08dc
             cand,
             X_eval,
             expected_utils,
         ) in params_list:
-<<<<<<< HEAD
-            with self.subTest(msg=method, cand=cand, eval=X_eval):
-                qs = MonteCarloEER(method=method, cost_matrix=cost_matrix)
-=======
             with self.subTest(
                 msg=method, subtract_cur=subtract_cur, cand=cand, eval=X_eval
             ):
@@ -669,7 +594,6 @@
                     cost_matrix=cost_matrix,
                     subtract_current=subtract_cur,
                 )
->>>>>>> fc7f08dc
                 qs.query(
                     X,
                     y=np.full(shape=len(X), fill_value=np.nan),
@@ -761,15 +685,7 @@
         # ).fit(X, y)
 
         params_list = [
-            [
-                "kapoor-sub",
-                True,
-                True,
-                True,
-                True,
-                False,
-                [[0, 0]],
-            ],
+            ["kapoor-sub", True, True, True, True, False, [[0, 0]]],
             [
                 "kapoor",
                 True,
@@ -777,10 +693,7 @@
                 True,
                 False,
                 False,
-                np.full(
-                    shape=(1, len(cand)),
-                    fill_value=-0.5 * len(X),
-                ),
+                np.full(shape=(1, len(cand)), fill_value=-0.5 * len(X)),
             ],
             [
                 "Margeniantu",
