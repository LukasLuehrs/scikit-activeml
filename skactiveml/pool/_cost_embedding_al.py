--- conflicted
+++ resolved
@@ -78,8 +78,7 @@
         random_state=None,
     ):
         super().__init__(
-            missing_label=missing_label,
-            random_state=random_state,
+            missing_label=missing_label, random_state=random_state
         )
         self.classes = classes
         self.base_regressor = base_regressor
@@ -262,7 +261,7 @@
         )
 
     # Check the given data
-    (X, y, X_cand, sample_weight, sample_weight_cand,) = check_X_y(
+    X, y, X_cand, sample_weight, sample_weight_cand = check_X_y(
         X,
         y,
         X_cand,
@@ -458,13 +457,9 @@
             disparities[similarities == 0] = 0
 
         # Compute stress
-<<<<<<< HEAD
-        _stress = (W.ravel() * ((dis.ravel() - disparities.ravel()) ** 2)).sum()
-=======
         _stress = (
             W.ravel() * ((dis.ravel() - disparities.ravel()) ** 2)
         ).sum()
->>>>>>> fc7f08dc
         _stress /= 2
 
         # Update X using the Guttman transform
@@ -761,7 +756,7 @@
                 " Got %s instead" % str(self.dissimilarity)
             )
 
-        (self.embedding_, self.stress_, self.n_iter_,) = smacof_p(
+        self.embedding_, self.stress_, self.n_iter_ = smacof_p(
             self.dissimilarity_matrix_,
             self.n_uq,
             metric=self.metric,
