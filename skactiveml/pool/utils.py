--- conflicted
+++ resolved
@@ -5,10 +5,7 @@
 from sklearn import clone
 from sklearn.exceptions import NotFittedError
 from sklearn.metrics import pairwise_kernels
-from sklearn.utils.validation import (
-    check_array,
-    check_consistent_length,
-)
+from sklearn.utils.validation import check_array, check_consistent_length
 
 from ..base import SkactivemlClassifier
 from ..classifier import ParzenWindowClassifier
@@ -109,20 +106,12 @@
                 )
 
         # Check and use partial fit if applicable
-        check_type(
-            self.ignore_partial_fit,
-            "ignore_partial_fit",
-            bool,
-        )
+        check_type(self.ignore_partial_fit, "ignore_partial_fit", bool)
         self.use_partial_fit = (
             hasattr(self.clf, "partial_fit") and not self.ignore_partial_fit
         )
 
-        check_type(
-            self.enforce_unique_samples,
-            "enforce_unique_samples",
-            bool,
-        )
+        check_type(self.enforce_unique_samples, "enforce_unique_samples", bool)
         self.enforce_unique_samples = (
             "check_unique" if enforce_unique_samples else False
         )
@@ -156,15 +145,7 @@
             self.clf_.metric_dict = {}
 
     def precompute(
-<<<<<<< HEAD
-        self,
-        idx_fit,
-        idx_pred,
-        fit_params="all",
-        pred_params="all",
-=======
         self, idx_fit, idx_pred, fit_params="all", pred_params="all"
->>>>>>> fc7f08dc
     ):
         """
         Function to describe for which samples we should precompute something.
@@ -200,15 +181,13 @@
             elif fit_params == "labeled":
                 idx_fit_ = idx_fit[
                     is_labeled(
-                        self.y[idx_fit],
-                        missing_label=self.missing_label_,
+                        self.y[idx_fit], missing_label=self.missing_label_
                     )
                 ]
             elif fit_params == "unlabeled":
                 idx_fit_ = idx_fit[
                     is_unlabeled(
-                        self.y[idx_fit],
-                        missing_label=self.missing_label_,
+                        self.y[idx_fit], missing_label=self.missing_label_
                     )
                 ]
             else:
@@ -219,15 +198,13 @@
             elif pred_params == "labeled":
                 idx_pred_ = idx_pred[
                     is_labeled(
-                        self.y[idx_pred],
-                        missing_label=self.missing_label_,
+                        self.y[idx_pred], missing_label=self.missing_label_
                     )
                 ]
             elif pred_params == "unlabeled":
                 idx_pred_ = idx_pred[
                     is_unlabeled(
-                        self.y[idx_pred],
-                        missing_label=self.missing_label_,
+                        self.y[idx_pred], missing_label=self.missing_label_
                     )
                 ]
             else:
@@ -241,13 +218,7 @@
                     **self.pwc_metric_dict_,
                 )
 
-    def fit(
-        self,
-        idx,
-        y=None,
-        sample_weight=None,
-        set_base_clf=False,
-    ):
+    def fit(self, idx, y=None, sample_weight=None, set_base_clf=False):
         """Fit the model using `self.X[idx]` as training data and `self.y[idx]`
         as class labels.
 
@@ -276,10 +247,7 @@
         # check idx
         idx = check_array(idx, ensure_2d=False, dtype=int)
         idx = check_indices(
-            idx,
-            self.X,
-            dim=0,
-            unique=self.enforce_unique_samples,
+            idx, self.X, dim=0, unique=self.enforce_unique_samples
         )
 
         # check set_base_clf
@@ -291,11 +259,7 @@
             if is_unlabeled(y, missing_label=self.missing_label_).all():
                 warnings.warn("All labels are of `missing_label` in `fit`.")
         else:
-            y = check_array(
-                y,
-                ensure_2d=False,
-                force_all_finite="allow-nan",
-            )
+            y = check_array(y, ensure_2d=False, force_all_finite="allow-nan")
             check_consistent_length(idx, y)
 
         # check sample_weight
@@ -370,10 +334,7 @@
         # check idx
         add_idx = check_array(idx, ensure_2d=False, dtype=int)
         add_idx = check_indices(
-            add_idx,
-            self.X,
-            dim=0,
-            unique=self.enforce_unique_samples,
+            add_idx, self.X, dim=0, unique=self.enforce_unique_samples
         )
 
         # check use_base_clf
@@ -405,9 +366,7 @@
                 )
         else:
             add_y = check_array(
-                y,
-                ensure_2d=False,
-                force_all_finite="allow-nan",
+                y, ensure_2d=False, force_all_finite="allow-nan"
             )
             check_consistent_length(add_idx, add_y)
 
@@ -452,8 +411,7 @@
             self.idx_ = np.concatenate([self.idx_[cur_idx], add_idx], axis=0)
             self.y_ = np.concatenate([self.y_[cur_idx], add_y], axis=0)
             self.sample_weight_ = self._concat_sw(
-                self._get_sw(self.sample_weight_, cur_idx),
-                add_sample_weight,
+                self._get_sw(self.sample_weight_, cur_idx), add_sample_weight
             )
 
             self.fit(
