import itertools

import numpy as np
from scipy.special import factorial, gammaln
from sklearn.base import clone
from sklearn.utils import check_array

<<<<<<< HEAD
from skactiveml.base import PoolBasedQueryStrategy
from skactiveml.utils import rand_argmax, is_labeled, MISSING_LABEL
=======
from ..base import PoolBasedQueryStrategy
from ..utils import rand_argmax, is_labeled, MISSING_LABEL
>>>>>>> 9f7cfb3a


class McPAL(PoolBasedQueryStrategy):
    """ PAL

    This class implements multi-class probabilistic active learning (McPAL) [1]
    strategy.

    Parameters
    ----------
    clf: BaseEstimator
        Probabilistic classifier for gain calculation.
    density_estimator: 
        Density estimator for the candidate samples.
    prior: float, optional (default=1)
        Prior probabilities for the Dirichlet distribution of the samples.
    m_max: int, optional (default=1)
        Maximum number of hypothetically acquired labels.
    random_state_: numeric | np.random.RandomState, optional
        Random state for candidate selection.

    Attributes
    ----------
    clf: BaseEstimator
        Probabilistic classifier for gain calculation.
    density_estimator: 
        Density estimator for the candidate samples.
    prior: float, optional (default=1)
        Prior probabilities for the Dirichlet distribution of the samples.
    m_max: int, optional (default=1)
        Maximum number of hypothetically acquired labels.
    random_state_: numeric | np.random.RandomState, optional
        Random state for candidate selection.

    References
    ----------
    [1] Daniel Kottke, Georg Krempl, Dominik Lang, Johannes Teschner, and Myra
    Spiliopoulou. Multi-Class Probabilistic Active Learning, vol. 285 of
    Frontiers in Artificial Intelligence and Applications,
    pages 586-594. IOS Press, 2016
    """

    def __init__(self, clf, prior=1, m_max=1, random_state=None,
                 missing_label=MISSING_LABEL, **kwargs):
        super().__init__(random_state=random_state)

        self.clf = clf
        if not hasattr(self.clf, 'predict_freq'):
            raise TypeError("Classifier must implement predict_freq()")

        self.prior = prior
        if self.prior <= 0:
            raise ValueError("The prior must be greater than zero.")

        self.m_max = m_max
        if self.m_max < 1 or not float(self.m_max).is_integer():
            raise ValueError("m_max must be a positive integer.")

        self.random_state = random_state

        self.missing_label = missing_label

    def query(self, X_cand, X, y, weights, return_utilities=False, **kwargs):
        """

        Attributes
        ----------
        X_cand: array-like (n_candidates, n_features)
            Unlabeled candidate samples
        X: array-like (n_samples, n_features)
            Complete data set
        y: array-like (n_samples)
            Labels of the data set
        weights: array-like (n_samples)
            Densities for each instance in X
        return_utilities: bool (default=False)
            If True, the utilities are additionally returned.

        Returns
        -------
        selection: np.ndarray, shape (1)
            The index of the queried instance.
        utilities: np.ndarray shape (1, n_candidates)
            The utilities of all instances in X_cand
            (only returned if return_utilities is True).
        """

        X_cand = check_array(X_cand, force_all_finite=False)
        X = np.array(X)
        y = np.array(y)
        labeled_indices = is_labeled(y, missing_label=self.missing_label)
        X_labeled = X[labeled_indices]
        y_labeled = y[labeled_indices]

        # Calculate gains
        clf = clone(self.clf)
        clf.fit(X_labeled, y_labeled)
        k_vec = clf.predict_freq(X_cand)
        utilities = weights * cost_reduction(k_vec, prior=self.prior,
                                             m_max=self.m_max)
        best_indices = rand_argmax(utilities, random_state=self.random_state)

        # best_indices is a np.array (batch_size=1)
        # utilities is a np.array (batch_size=1 x len(X_cand)
        if return_utilities:
            return best_indices, utilities
        else:
            return best_indices


class XPAL(PoolBasedQueryStrategy):

    def __init__(self, clf, classes, missing_label=MISSING_LABEL, perf_est=None, risk='error', mode='sequential', prior_cand=0.001, prior_eval=0.001, random_state=None, **kwargs):
        # TODO @DK: clean up
        """ XPAL
        The cost-sensitive expected probabilistic active learning (CsXPAL) strategy is a generalization of the
        multi-class probabilistic active learning (McPAL) [1], the optimised probabilistic active learning (OPAL) [2]
        strategy, and the cost-sensitive probabilistic active learning (CsPAL) strategy due to consideration of a cost
        matrix for multi-class classification problems and the computation of the expected error on an evaluation set.

        Attributes
        ----------
        classes: list (n_classes)
            List of all classes
        risk: string
            "error"
            "accuracy"
            "misclassification-loss"
                requires cost-matrix or cost-vector
            "mean-abs-error"
            "macro-accuracy"
                optional: prior_class_probability
            "f1-score"

        cost_matrix: array-like (n_classes, n_classes)
        cost_vector: array-like (n_classes)
        prior_class_probability: array-like (n_classes)

        mode: string
            The mode to select candidates:
                "sequential" (default)
                "batch"
                    requires batch-size
                "non-myopic"
                    requires max_nonmyopic_size

        batch_size: int
        max_nonmyopic_size: int

        prior_cand: float (default 10^-3)
        prior_eval: float (default 10^-3)

        References
        ----------
        [1] Daniel Kottke, Georg Krempl, Dominik Lang, Johannes Teschner, and Myra Spiliopoulou.
            Multi-Class Probabilistic Active Learning,
            vol. 285 of Frontiers in Artificial Intelligence and Applications, pages 586-594. IOS Press, 2016
        [2] Georg Krempl, Daniel Kottke, Vincent Lemaire.
            Optimised probabilistic active learning (OPAL),
            vol. 100 oof Machine Learning, pages 449-476. Springer, 2015
        """
        super().__init__(random_state=random_state)

        # TODO perf_est needs to implement predict_freq
        self.clf = clf
        self.perf_est = perf_est
        self.mode = mode
        self.missing_label = missing_label

        # TODO remove self.classes
        self.classes = classes

        if risk == 'error' or risk == 'accuracy':
            self.risk = 'misclassification-loss'
            self.cost_matrix = 1 - np.eye(len(self.classes))
        elif risk == 'misclassification-loss':
            self.risk = 'misclassification-loss'
            self.cost_matrix = kwargs.pop('cost_matrix', None)
            if self.cost_matrix is None or self.cost_matrix.shape[0] != len(self.classes) or self.cost_matrix.shape[
                1] != len(self.classes):
                raise ValueError(
                    "cost-matrix must be given and must have shape (n_classes x n_classes)"
                )
        elif risk == 'mean-abs-error':
            self.risk = 'misclassification-loss'
            row_matrix = np.arange(len(self.classes)).reshape(-1, 1) * np.ones([1, len(self.classes)])
            self.cost_matrix = abs(row_matrix - row_matrix.T)
        elif risk == 'macro-accuracy':
            self.risk = risk
            # the cost matrix for macro accuracy is overwritten in the risk difference step.
            # it can be used to set the prior if you have prior knowledge about the data
            prior_class_probability = kwargs.pop('prior_class_probability',
                                                 np.ones(len(self.classes)) / len(self.classes))
            self.cost_matrix = cost_vector_to_cost_matrix(1 / prior_class_probability)

        # set the priors accordingly
        alpha = get_alpha(self.cost_matrix)
        # TODO: check alpha

        self.alpha_cand = prior_cand * alpha
        self.alpha_eval = prior_eval * alpha

    def query(self, X_cand, X, y, X_eval, return_utilities=False, **kwargs):
        """

        Attributes
        ----------
        X: array-like (n_training_samples, n_features)
            Labeled samples
        y: array-like (n_training_samples)
            Labels of labeled samples
        X_cand: array-like (n_samples, n_features)
            Unlabeled candidate samples
        X_eval: array-like (n_samples, n_features)
            Unlabeled evaluation samples
        """
        #labeled_idx = is_labeled(y, missing_label=self.missing_label)
        #X = X[labeled_idx]
        #y = y[labeled_idx]

        if self.mode == 'sequential':

            if False: # hasattr(self.perf_est, 'predict_freq_seqal'):
                # freq_cand          (n_cand, n_classes)
                # pred_eval          (n_eval)
                # freq_eval_new_mat  (n_cand, n_classes, n_eval, n_classes),
                # pred_eval_new_mat  (n_cand, n_classes, n_eval)

                freq_cand, freq_eval, freq_eval_new_mat = self.perf_est.predict_freq_seqal(X, y, X_cand, self.classes, X_eval)
            else:
                self.clf.fit(X, y)
                pred_eval = self.clf.predict(X_eval).astype(int)
                if self.perf_est is None:
                    freq_cand = self.clf.predict_freq(X_cand)
                    freq_eval = self.clf.predict_freq(X_eval)
                else:
                    self.perf_est.fit(X, y)
                    freq_cand = self.perf_est.predict_freq(X_cand)
                    freq_eval = self.perf_est.predict_freq(X_eval)

                freq_eval_new_mat = np.full([len(X_cand), len(self.classes), len(X_eval), len(self.classes)], np.nan)
                pred_eval_new_mat = np.full([len(X_cand), len(self.classes), len(X_eval)], np.nan, dtype=int)
                for i_x_c, x_c in enumerate(X_cand):
                    for i_y_c, y_c in enumerate(self.classes):
                        X_new = np.vstack([X, [x_c]])
                        y_new = np.hstack([y, [y_c]])

                        self.clf.fit(X_new, y_new)
                        pred_eval_new_mat[i_x_c, i_y_c, :] = self.clf.predict(X_eval).astype(int)
                        if self.perf_est is None:
                            freq_eval_new_mat[i_x_c, i_y_c, :, :] = self.clf.predict_freq(X_eval)
                        else:
                            self.perf_est.fit(X_new, y_new)
                            freq_eval_new_mat[i_x_c, i_y_c, :, :] = self.perf_est.predict_freq(X_eval)

            # TODO: np.broadcast_to (different old predictions for pred_eval => pred_eval_mat)
            freq_eval_mat = np.tile(freq_eval, [len(X_cand), 1, 1])
            pred_eval_mat = np.tile(pred_eval, [len(X_cand), 1]).astype(int)

            # freq_cand          (n_cand, n_classes)
            # freq_eval_mat      (n_cand, n_eval, n_classes)
            # freq_eval_new_mat  (n_cand, n_classes, n_eval, n_classes)

            utilities = compute_scores_sequential(freq_cand, freq_eval_mat, pred_eval_mat,
                                                  freq_eval_new_mat, pred_eval_new_mat,
                                                  classes=self.classes,
                                                  alpha_cand=self.alpha_cand, alpha_eval=self.alpha_eval,
                                                  risk=self.risk, cost_matrix=self.cost_matrix)

            best_indices = rand_argmax([utilities], axis=1, random_state=self.random_state)
            if return_utilities:
                return best_indices, np.array([utilities])
            else:
                return best_indices

def cost_vector_to_cost_matrix(cost_vector):
    cost_matrix = np.array(cost_vector).reshape(-1, 1) @ np.ones((1, len(cost_vector)))
    np.fill_diagonal(cost_matrix, 0)
    return cost_matrix


def compute_scores_sequential(freq_cand, freq_eval_mat, pred_eval_mat, freq_eval_new_mat, pred_eval_new_mat, classes, alpha_cand,
                              alpha_eval, risk, **kwargs):
    prob_cand = get_prior_prob(freq_cand, alpha_cand)
    prob_eval_new_mat = get_prior_prob(freq_eval_new_mat, alpha_eval)

    risk_diff_mat = np.full(prob_cand.shape, np.nan)
    for i_x_c in range(prob_cand.shape[0]):
        for i_y_c in range(prob_cand.shape[1]):
            # risk difference for one data model (trained with new label) - only predictions should vary
            risk_diff_mat[i_x_c, i_y_c] = risk_difference(prob_eval_new_mat[i_x_c, i_y_c, :, :],
                                                          freq_eval_mat[i_x_c], pred_eval_mat[i_x_c],
                                                          freq_eval_new_mat[i_x_c, i_y_c], pred_eval_new_mat[i_x_c, i_y_c],
                                                          risk=risk, classes=classes, **kwargs)

    return -np.sum(risk_diff_mat * prob_cand, axis=1)


def risk_difference(prob_eval_new, freq_eval, pred_eval, freq_eval_new, pred_eval_new, risk, classes, **kwargs):
    # prob_eval_new (n_eval, n_classes)
    # freq_eval     (n_eval, n_classes)
    # freq_eval_new  (n_eval, n_classes)
    if risk == 'error':
        #pred_eval = np.argmax(freq_eval, axis=1)
        #pred_eval_new = np.argmax(freq_eval_new, axis=1)
        loss_diffs = np.array([np.array(y != pred_eval_new, int) - np.array(y != pred_eval, int) for y in classes]).T
        return np.mean(np.sum(prob_eval_new * loss_diffs, axis=-1))
    elif risk == 'misclassification-loss':
        cost_matrix = kwargs.pop('cost_matrix', None)
        #pred_eval = np.argmin(freq_eval @ cost_matrix, axis=1)
        #pred_eval_new = np.argmin(freq_eval_new @ cost_matrix, axis=1)
        loss_diffs = np.array([cost_matrix[y, pred_eval_new] - cost_matrix[y, pred_eval] for y in classes]).T
        return np.mean(np.sum(prob_eval_new * loss_diffs, axis=-1))
    elif risk == 'f1-score':
        C = cost_vector_to_cost_matrix(1 / np.sum(prob_eval_new, axis=0))
        #pred_eval = np.argmin(freq_eval @ C, axis=1)
        #pred_eval_new = np.argmin(freq_eval_new @ C, axis=1)
        conf_matrix, conf_matrix_new = get_conf_matrices(prob_eval_new, pred_eval, pred_eval_new, classes)
        return score_f1(conf_matrix) - score_f1(conf_matrix_new)
    elif risk == 'macro-accuracy':
        C = cost_vector_to_cost_matrix(1 / np.sum(prob_eval_new, axis=0))
        #pred_eval = np.argmin(freq_eval @ C, axis=1)
        #pred_eval_new = np.argmin(freq_eval_new @ C, axis=1)
        conf_matrix, conf_matrix_new = get_conf_matrices(prob_eval_new, pred_eval, pred_eval_new, classes)
        # if score_macro_accuracy(conf_matrix) - score_macro_accuracy(conf_matrix_new) > 0:
        # print(conf_matrix)
        # print(conf_matrix_new)
        return score_macro_accuracy(conf_matrix) - score_macro_accuracy(conf_matrix_new)
    elif risk == 'accuracy':
        #pred_eval = np.argmax(freq_eval, axis=1)
        #pred_eval_new = np.argmax(freq_eval_new, axis=1)
        conf_matrix, conf_matrix_new = get_conf_matrices(prob_eval_new, pred_eval, pred_eval_new, classes)
        return score_accuracy(conf_matrix) - score_accuracy(conf_matrix_new)


def get_conf_matrices(prob_eval_new, pred_eval, pred_eval_new, classes):
    conf_matrix = np.full([len(classes), len(classes)], np.nan)
    conf_matrix_new = np.full([len(classes), len(classes)], np.nan)
    for i_y, y in enumerate(classes):
        for i_y_hat, y_hat in enumerate(classes):
            conf_matrix[i_y, i_y_hat] = np.sum(prob_eval_new[np.array([y_hat == pred_eval]).flatten(), i_y])
            conf_matrix_new[i_y, i_y_hat] = np.sum(prob_eval_new[np.array([y_hat == pred_eval_new]).flatten(), i_y])
    return conf_matrix, conf_matrix_new


def score_recall(conf_matrix):
    return conf_matrix[-1, -1] / conf_matrix[-1, :].sum()


def score_macro_accuracy(conf_matrix):
    return np.mean(conf_matrix.diagonal() / conf_matrix.sum(axis=1))


def score_accuracy(conf_matrix):
    return conf_matrix.diagonal().sum() / conf_matrix.sum()


def score_precision(conf_matrix):
    pos_pred = conf_matrix[:, -1].sum()
    return conf_matrix[-1, -1] / pos_pred if pos_pred > 0 else 0


def score_f1(conf_matrix):
    recall = score_recall(conf_matrix)
    precision = score_precision(conf_matrix)
    norm = recall + precision
    return 2 * recall * precision / norm if norm > 0 else 0


def get_prior_prob(freq, alpha):
    freq = freq + alpha
    return freq / np.sum(freq, axis=-1, keepdims=True)


def get_alpha(CM):
    M = np.ones([1, len(CM)]) @ np.linalg.inv(CM)
    return M[0] / np.sum(M)

def cost_reduction(k_vec_list, C=None, m_max=2, prior=1.e-3):
    """Calculates the expected cost reduction for given maximum number of hypothetically acquired labels,
        observed labels and cost matrix.

    Parameters
    ----------
    k_vec_list: array-like, shape [n_classes]
        Observed class labels.
    C: array-like, shape = [n_classes, n_classes]
        Cost matrix.
    m_max: int
        Maximal number of hypothetically acquired labels.
    prior : int | array-like, shape [n_classes]
       Prior value for each class.

    Returns
    -------
    expected_cost_reduction: array-like, shape [n_samples]
        Expected cost reduction for given parameters.
    """

    n_classes = len(k_vec_list[0])
    n_samples = len(k_vec_list)

    # check cost matrix
    C = 1 - np.eye(n_classes) if C is None else np.asarray(C)

    # generate labelling vectors for all possible m values
    l_vec_list = np.vstack([gen_l_vec_list(m, n_classes) for m in range(m_max + 1)])
    m_list = np.sum(l_vec_list, axis=1)
    n_l_vecs = len(l_vec_list)

    # compute optimal cost-sensitive decision for all combination of k- and l-vectors
    k_l_vec_list = np.swapaxes(np.tile(k_vec_list, (n_l_vecs, 1, 1)), 0, 1) + l_vec_list
    y_hats = np.argmin(k_l_vec_list @ C, axis=2)

    # add prior to k-vectors
    prior = prior * np.ones(n_classes)
    k_vec_list = np.asarray(k_vec_list) + prior

    # all combination of k-, l-, and prediction indicator vectors
    combs = [k_vec_list, l_vec_list, np.eye(n_classes)]
    combs = np.asarray([list(elem) for elem in list(itertools.product(*combs))])

    # three factors of the closed form solution
    factor_1 = 1 / euler_beta(k_vec_list)
    factor_2 = multinomial(l_vec_list)
    factor_3 = euler_beta(np.sum(combs, axis=1)).reshape(n_samples, n_l_vecs, n_classes)

    # expected classification cost for each m
    m_sums = np.asarray(
        [factor_1[k_idx] * np.bincount(m_list, factor_2 * [C[:, y_hats[k_idx, l_idx]] @ factor_3[k_idx, l_idx]
                                                           for l_idx in range(n_l_vecs)]) for k_idx in
         range(n_samples)])

    # compute classification cost reduction as difference
    gains = np.zeros((n_samples, m_max)) + m_sums[:, 0].reshape(-1, 1)
    gains -= m_sums[:, 1:]

    # normalize classification cost reduction by number of hypothetical label acquisitions
    gains /= np.arange(1, m_max + 1)

    return np.max(gains, axis=1)

def gen_l_vec_list(m_approx, n_classes):
    """
    Creates all possible class labeling vectors for given number of hypothetically acquired labels and given number of
    classes.

    Parameters
    ----------
    m_approx: int
        Number of hypothetically acquired labels..
    n_classes: int,
        Number of classes

    Returns
    -------
    label_vec_list: array-like, shape = [n_labelings, n_classes]
        All possible class labelings for given parameters.
    """

    label_vec_list = [[]]
    label_vec_res = np.arange(m_approx + 1)
    for i in range(n_classes - 1):
        new_label_vec_list = []
        for labelVec in label_vec_list:
            for newLabel in label_vec_res[label_vec_res - (m_approx - sum(labelVec)) <= 1.e-10]:
                new_label_vec_list.append(labelVec + [newLabel])
        label_vec_list = new_label_vec_list

    new_label_vec_list = []
    for labelVec in label_vec_list:
        new_label_vec_list.append(labelVec + [m_approx - sum(labelVec)])
    label_vec_list = np.array(new_label_vec_list, int)

    return label_vec_list


def euler_beta(a):
    """
    Represents Euler beta function: B(a(i)) = Gamma(a(i,1))*...*Gamma(a_n)/Gamma(a(i,1)+...+a(i,n))

    Parameters
    ----------
    a: array-like, shape (m, n)
        Vectors to evaluated.

    Returns
    -------
    result: array-like, shape (m)
        Euler beta function results [B(a(0)), ..., B(a(m))
    """
    return np.exp(np.sum(gammaln(a), axis=1)-gammaln(np.sum(a, axis=1)))


def multinomial(a):
    """
    Computes Multinomial coefficient: Mult(a(i)) = (a(i,1)+...+a(i,n))!/(a(i,1)!...a(i,n)!)

    Parameters
    ----------
    a: array-like, shape (m, n)
        Vectors to evaluated.

    Returns
    -------
    result: array-like, shape (m)
        Multinomial coefficients [Mult(a(0)), ..., Mult(a(m))
    """
    return factorial(np.sum(a, axis=1))/np.prod(factorial(a), axis=1)

<|MERGE_RESOLUTION|>--- conflicted
+++ resolved
@@ -5,13 +5,8 @@
 from sklearn.base import clone
 from sklearn.utils import check_array
 
-<<<<<<< HEAD
 from skactiveml.base import PoolBasedQueryStrategy
 from skactiveml.utils import rand_argmax, is_labeled, MISSING_LABEL
-=======
-from ..base import PoolBasedQueryStrategy
-from ..utils import rand_argmax, is_labeled, MISSING_LABEL
->>>>>>> 9f7cfb3a
 
 
 class McPAL(PoolBasedQueryStrategy):
