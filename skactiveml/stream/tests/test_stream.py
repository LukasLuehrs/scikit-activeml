--- conflicted
+++ resolved
@@ -9,9 +9,7 @@
 from sklearn.utils import check_random_state
 
 from skactiveml import stream
-from skactiveml.base import (
-    SingleAnnotatorStreamQueryStrategy,
-)
+from skactiveml.base import SingleAnnotatorStreamQueryStrategy
 from skactiveml.classifier import ParzenWindowClassifier
 from skactiveml.utils import call_func
 
@@ -40,12 +38,7 @@
         )
 
         clf = ParzenWindowClassifier(
-<<<<<<< HEAD
-            classes=[0, 1],
-            random_state=rand.randint(2**31 - 1),
-=======
             classes=[0, 1], random_state=rand.randint(2**31 - 1)
->>>>>>> fc7f08dc
         )
 
         X_init = X[:train_init_size, :]
@@ -60,10 +53,7 @@
         #     query_strategy_classes[s_class] = getattr(stream, s_class)
 
         # Test predictions of classifiers.
-        for (
-            qs_name,
-            qs_class,
-        ) in self.query_strategies.items():
+        for qs_name, qs_class in self.query_strategies.items():
             self._test_query_strategy(
                 rand.randint(2**31 - 1),
                 qs_class,
@@ -265,10 +255,7 @@
                         f"'{test_func_name}()' missing for parameter "
                         f"'{param}' of query()"
                     )
-                    self.assertTrue(
-                        hasattr(test_obj, test_func_name),
-                        msg,
-                    )
+                    self.assertTrue(hasattr(test_obj, test_func_name), msg)
 
 
 class Dummy:
