"""
Classifier based on a Gaussian Mixture Model.
"""

# Author: Marek Herde <marek.herde@uni-kassel.de>

from copy import deepcopy

import numpy as np
from scipy.spatial.distance import cdist
from sklearn.mixture import (
    GaussianMixture,
    BayesianGaussianMixture,
)
from sklearn.utils.validation import (
    check_array,
    check_is_fitted,
    NotFittedError,
)

from ..base import ClassFrequencyEstimator
from ..utils import MISSING_LABEL, compute_vote_vectors


class MixtureModelClassifier(ClassFrequencyEstimator):
    """MixtureModelClassifier

    The classifier based on a mixture model (MixtureModelClassifier) is a
    generative classifier based on a (Bayesian) Gaussian mixture model (GMM).

    Parameters
    ----------
    mixture_model : sklearn.mixture.GaussianMixture or
    sklearn.mixture.BayesianGaussianMixture or None, default=None
        (Bayesian) Gaussian Mixture model that is trained with unsupervised
        algorithm on train data. If the initial mixture model is not fitted, it
        will be refitted in each call of the 'fit' method. If None,
        mixture_model=BayesianMixtureModel(n_components=n_classes) will be
        used.
    weight_mode : {'responsibilities', 'similarities'},
        default='responsibilities'
        Determines whether the responsibilities outputted by the
        `mixture_model` or the exponentials of the Mahalanobis distances as
        similarities are used to compute the class frequency estimates.
    classes : array-like, shape (n_classes), default=None
        Holds the label for each class. If none, the classes are determined
        during the fit.
    missing_label : scalar or str or np.nan or None, default=np.nan
        Value to represent a missing label.
    cost_matrix : array-like, shape (n_classes, n_classes)
        Cost matrix with `cost_matrix[i,j]` indicating cost of predicting class
        `classes[j]`  for a sample of class `classes[i]`. Can be only set, if
        `classes` is not none.
    class_prior : float or array-like of shape (n_classes), default=0
        Prior observations of the class frequency estimates. If `class_prior`
        is an array, the entry `class_prior[i]` indicates the non-negative
        prior number of samples belonging to class `classes_[i]`. If
        `class_prior` is a float, `class_prior` indicates the non-negative
        prior number of samples per class.
    random_state : int or RandomState instance or None, default=None
        Determines random number for 'predict' method. Pass an int for
        reproducible results across multiple method calls.

    Attributes
    ----------
    classes_ : array-like, shape (n_classes)
        Holds the label for each class after fitting.
    class_prior : np.ndarray, shape (n_classes)
        Prior observations of the class frequency estimates. The entry
        `class_prior_[i]` indicates the non-negative prior number of samples
        belonging to class `classes_[i]`.
    cost_matrix_ : np.ndarray, shape (classes, classes)
        Cost matrix with `cost_matrix_[i,j]` indicating cost of predicting
        class `classes_[j]` for a sample of class `classes_[i]`.
    F_components_ : numpy.ndarray, shape (n_components, n_classes)
        `F[j,c]` is a proxy for the number of sample of class c belonging to
        component j.
    mixture_model_ : sklearn.mixture.GaussianMixture or
    sklearn.mixture.BayesianGaussianMixture
        (Bayesian) Gaussian Mixture model that is trained with unsupervised
        algorithm on train data.
    """

    def __init__(
        self,
        mixture_model=None,
        weight_mode="responsibilities",
        classes=None,
        missing_label=MISSING_LABEL,
        cost_matrix=None,
        class_prior=0.0,
        random_state=None,
    ):
        super().__init__(
            classes=classes,
            class_prior=class_prior,
            missing_label=missing_label,
            cost_matrix=cost_matrix,
            random_state=random_state,
        )
        self.mixture_model = mixture_model
        self.weight_mode = weight_mode

    def fit(self, X, y, sample_weight=None):
        """Fit the model using `X` as training samples and `y` as class labels.

        Parameters
        ----------
        X : matrix-like of shape (n_samples, n_features)
            The samples matrix `X` is the feature matrix representing the
            samples.
        y : array-like of shape (n_samples,)
            It contains the class labels of the training samples.
        sample_weight : array-like, shape (n_samples,)
            It contains the weights of the training samples' class labels. It
            must have the same shape as `y`.

        Returns
        -------
        self: skactiveml.classifier.MixtureModelClassifier,
            `skactiveml.classifier.MixtureModelClassifier` object fitted on the
             training data.
        """
        # Check input parameters.
        X, y, sample_weight = self._validate_data(X, y, sample_weight)
        self._check_n_features(X, reset=True)

        # Check mixture model.
        if self.mixture_model is None:
            bgm = BayesianGaussianMixture(
                n_components=len(self.classes_),
                random_state=self.random_state_,
            )
            self.mixture_model_ = bgm
        else:
            if not isinstance(
<<<<<<< HEAD
                self.mixture_model,
                (GaussianMixture, BayesianGaussianMixture),
=======
                self.mixture_model, (GaussianMixture, BayesianGaussianMixture)
>>>>>>> fc7f08dc
            ):
                raise TypeError(
                    f"`mixture_model` is of the type `{self.mixture_model}` "
                    f"but must be of the type "
                    f"`sklearn.mixture.GaussianMixture` or "
                    f"'sklearn.mixture.BayesianGaussianMixture'."
                )
            self.mixture_model_ = deepcopy(self.mixture_model)

        # Check weight mode.
        if self.weight_mode not in [
            "responsibilities",
            "similarities",
        ]:
            raise ValueError(
                f"`weight_mode` must be either 'responsibilities' or "
                f"'similarities', got {self.weight_mode} instead."
            )

        if self.n_features_in_ is None:
            self.F_components_ = 0
        else:
            # Refit model if desired.
            try:
                check_is_fitted(self.mixture_model_)
            except NotFittedError:
                self.mixture_model_ = self.mixture_model_.fit(X)

            # Counts number of votes per class label for each sample.
            V = compute_vote_vectors(
                y=y,
                w=sample_weight,
                classes=np.arange(len(self.classes_)),
                missing_label=-1,
            )

            # Stores responsibility for every given sample of training set.
            R = self.mixture_model_.predict_proba(X)

            # Stores class frequency estimates per component.
            self.F_components_ = R.T @ V

        return self

    def predict_freq(self, X):
        """Return class frequency estimates for the input data `X`.

        Parameters
        ----------
        X : array-like of shape (n_samples, n_features)
            Input samples.

        Returns
        -------
        F : array-like of shape (n_samples, classes)
            The class frequency estimates of the input samples. Classes are
            ordered according to `classes_`.
        """
        check_is_fitted(self)
        X = check_array(X)
        self._check_n_features(X, reset=False)
        if np.sum(self.F_components_) > 0:
            if self.weight_mode == "similarities":
                S = np.exp(
                    -np.array(
                        [
                            cdist(
                                X,
                                [self.mixture_model_.means_[j]],
                                metric="mahalanobis",
                                VI=self.mixture_model_.precisions_[j],
                            ).ravel()
                            for j in range(self.mixture_model_.n_components)
                        ]
                    )
                ).T
            else:
                S = self.mixture_model_.predict_proba(X)
            F = S @ self.F_components_
        else:
            F = np.zeros((len(X), len(self.classes_)))
        return F<|MERGE_RESOLUTION|>--- conflicted
+++ resolved
@@ -8,10 +8,7 @@
 
 import numpy as np
 from scipy.spatial.distance import cdist
-from sklearn.mixture import (
-    GaussianMixture,
-    BayesianGaussianMixture,
-)
+from sklearn.mixture import GaussianMixture, BayesianGaussianMixture
 from sklearn.utils.validation import (
     check_array,
     check_is_fitted,
@@ -134,12 +131,7 @@
             self.mixture_model_ = bgm
         else:
             if not isinstance(
-<<<<<<< HEAD
-                self.mixture_model,
-                (GaussianMixture, BayesianGaussianMixture),
-=======
                 self.mixture_model, (GaussianMixture, BayesianGaussianMixture)
->>>>>>> fc7f08dc
             ):
                 raise TypeError(
                     f"`mixture_model` is of the type `{self.mixture_model}` "
@@ -150,10 +142,7 @@
             self.mixture_model_ = deepcopy(self.mixture_model)
 
         # Check weight mode.
-        if self.weight_mode not in [
-            "responsibilities",
-            "similarities",
-        ]:
+        if self.weight_mode not in ["responsibilities", "similarities"]:
             raise ValueError(
                 f"`weight_mode` must be either 'responsibilities' or "
                 f"'similarities', got {self.weight_mode} instead."
