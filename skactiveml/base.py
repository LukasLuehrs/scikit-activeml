--- conflicted
+++ resolved
@@ -180,23 +180,12 @@
         check_scalar(return_utilities, "return_utilities", bool)
 
         # Check batch size.
-        check_scalar(
-            batch_size,
-            target_type=int,
-            name="batch_size",
-            min_val=1,
-        )
+        check_scalar(batch_size, target_type=int, name="batch_size", min_val=1)
 
         # Check random state.
         self.random_state_ = check_random_state(self.random_state, seed_mult)
 
-        return (
-            X,
-            y,
-            candidates,
-            batch_size,
-            return_utilities,
-        )
+        return X, y, candidates, batch_size, return_utilities
 
 
 class SingleAnnotatorPoolQueryStrategy(PoolQueryStrategy):
@@ -327,13 +316,7 @@
             batch_size,
             return_utilities,
         ) = super()._validate_data(
-            X,
-            y,
-            candidates,
-            batch_size,
-            return_utilities,
-            reset,
-            check_X_dict,
+            X, y, candidates, batch_size, return_utilities, reset, check_X_dict
         )
         y = column_or_1d(y, warn=True)
 
@@ -351,17 +334,7 @@
             )
             batch_size = n_candidates
 
-<<<<<<< HEAD
-        return (
-            X,
-            y,
-            candidates,
-            batch_size,
-            return_utilities,
-        )
-=======
         return X, y, candidates, batch_size, return_utilities
->>>>>>> fc7f08dc
 
     def _transform_candidates(
         self,
@@ -611,13 +584,7 @@
             batch_size,
             return_utilities,
         ) = super()._validate_data(
-            X,
-            y,
-            candidates,
-            batch_size,
-            return_utilities,
-            reset,
-            check_X_dict,
+            X, y, candidates, batch_size, return_utilities, reset, check_X_dict
         )
 
         check_array(y, ensure_2d=True, force_all_finite="allow-nan")
@@ -667,26 +634,10 @@
             )
             batch_size = n_candidate_pairs
 
-        return (
-            X,
-            y,
-            candidates,
-            annotators,
-            batch_size,
-            return_utilities,
-        )
+        return X, y, candidates, annotators, batch_size, return_utilities
 
     def _transform_cand_annot(
-<<<<<<< HEAD
-        self,
-        candidates,
-        annotators,
-        X,
-        y,
-        enforce_mapping=False,
-=======
         self, candidates, annotators, X, y, enforce_mapping=False
->>>>>>> fc7f08dc
     ):
         """
         Transforms the `candidates` parameter into a sample array and the
@@ -905,13 +856,7 @@
         self.budget = budget
 
     @abstractmethod
-    def query(
-        self,
-        candidates,
-        *args,
-        return_utilities=False,
-        **kwargs,
-    ):
+    def query(self, candidates, *args, return_utilities=False, **kwargs):
         """Ask the query strategy which instances in candidates to acquire.
 
         The query startegy determines the most useful instances in candidates,
@@ -1191,10 +1136,7 @@
         y_ensure_1d=True,
     ):
         if check_X_dict is None:
-            check_X_dict = {
-                "ensure_min_samples": 0,
-                "ensure_min_features": 0,
-            }
+            check_X_dict = {"ensure_min_samples": 0, "ensure_min_features": 0}
         if check_y_dict is None:
             check_y_dict = {
                 "ensure_min_samples": 0,
@@ -1206,9 +1148,7 @@
 
         # Check common classifier parameters.
         check_classifier_params(
-            self.classes,
-            self.missing_label,
-            self.cost_matrix,
+            self.classes, self.missing_label, self.cost_matrix
         )
 
         # Store and check random state.
@@ -1216,8 +1156,7 @@
 
         # Create label encoder.
         self._le = ExtLabelEncoder(
-            classes=self.classes,
-            missing_label=self.missing_label,
+            classes=self.classes, missing_label=self.missing_label
         )
 
         # Check input parameters.
