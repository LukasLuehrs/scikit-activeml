"""
The :mod:`skactiveml.base` package implements the base classes for
:mod:`skactiveml`.
"""

import warnings
from abc import ABC, abstractmethod
from copy import deepcopy

import numpy as np
<<<<<<< HEAD
from copy import deepcopy
from sklearn.base import BaseEstimator, ClassifierMixin, clone, RegressorMixin
=======
from sklearn.base import BaseEstimator, ClassifierMixin
>>>>>>> 8029e26a
from sklearn.metrics import accuracy_score
from sklearn.utils.multiclass import check_classification_targets
from sklearn.utils.validation import check_array, check_consistent_length, \
    column_or_1d

from skactiveml.utils import MISSING_LABEL, is_labeled, is_unlabeled, \
    unlabeled_indices, ExtLabelEncoder, rand_argmin, check_classifier_params, \
    check_random_state, check_cost_matrix, check_scalar, check_class_prior, \
    check_missing_label, check_indices

__all__ = ['QueryStrategy', 'SingleAnnotPoolBasedQueryStrategy',
           'MultiAnnotPoolBasedQueryStrategy', 'BudgetManager',
           'SingleAnnotStreamBasedQueryStrategy', 'SkactivemlClassifier',
           'SkactivemlRegressor', 'SkactivemlContinuousEstimator',
           'ClassFrequencyEstimator', 'AnnotModelMixin']


class QueryStrategy(ABC, BaseEstimator):
    """Base class for all query strategies in scikit-activeml.

    Parameters
    ----------
    random_state : int or RandomState instance, optional (default=None)
        Controls the randomness of the estimator.
    """

    def __init__(self, random_state=None):
        self.random_state = random_state

    @abstractmethod
    def query(self, *args, **kwargs):
        """Determines the query for active learning based on input arguments.
        """
        raise NotImplementedError


class PoolBasedQueryStrategy(QueryStrategy):
    """Base class for all pool-based active learning query strategies in
    scikit-activeml.

    Parameters
    ----------
    missing_label : scalar or string or np.nan or None, optional
    (default=np.nan)
        Value to represent a missing label.
    random_state : int or RandomState instance, optional (default=None)
        Controls the randomness of the estimator.
    """

    def __init__(self, missing_label=MISSING_LABEL, random_state=None):
        super().__init__(random_state=random_state)
        self.missing_label = missing_label

    def _validate_data(self, X, y, candidates, batch_size, return_utilities,
                       reset=True, check_X_dict=None):
        """Validate input data, all attributes and set or check the
        `n_features_in_` attribute.

        Parameters
        ----------
        X : array-like of shape (n_samples, n_features)
            Training data set, usually complete, i.e. including the labeled and
            unlabeled samples.
        y : array-like of shape (n_samples, *)
            Labels of the training data set (possibly including unlabeled ones
            indicated by self.MISSING_LABEL.
        candidates : None or array-like of shape (n_candidates), dtype=int or
            array-like of shape (n_candidates, n_features),
            optional (default=None)
            If candidates is None, the unlabeled samples from (X,y) are
            considered as candidates.
            If candidates is of shape (n_candidates) and of type int,
            candidates is considered as the indices of the samples in (X,y).
            If candidates is of shape (n_candidates, n_features), the
            candidates are directly given in candidates (not necessarily
            contained in X). This is not supported by all query strategies.
        batch_size : int
            The number of samples to be selected in one AL cycle.
        return_utilities : bool
            If true, also return the utilities based on the query strategy.
        reset : bool, default=True
            Whether to reset the `n_features_in_` attribute.
            If False, the input will be checked for consistency with data
            provided when reset was last True.
        **check_X_dict : kwargs
            Parameters passed to :func:`sklearn.utils.check_array`.

        Returns
        -------
        X : np.ndarray of shape (n_samples, n_features)
            Checked training data set.
        y : np.ndarray of shape (n_samples, *)
            Checked labels of the training data set.
        candidates : None or np.ndarray of shape (n_candidates), dtype=int or
            np.ndarray of shape (n_candidates, n_features)
            Checked candidate samples.
        batch_size : int
            Checked number of samples to be selected in one AL cycle.
        return_utilities : bool,
            Checked boolean value of `return_utilities`.
        """
        # Check samples.
        if check_X_dict is None:
            check_X_dict = {'allow_nd': True}
        X = check_array(X, **check_X_dict)

        # Check number of features.
        self._check_n_features(X, reset=reset)

        # Check labels
        y = check_array(y, ensure_2d=False, force_all_finite='allow-nan')
        check_consistent_length(X, y)

        # Check missing_label
        check_missing_label(self.missing_label)
        self.missing_label_ = self.missing_label

        # Check candidates
        if candidates is not None:
            check_candidates_dict = deepcopy(check_X_dict)
            check_candidates_dict['ensure_2d'] = False
            candidates = check_array(candidates, **check_candidates_dict)
            seed_mult = len(candidates)
            if candidates.ndim == 2:
                self._check_n_features(candidates, reset=False)
        else:
            seed_mult = int(np.sum(is_unlabeled(y, self.missing_label_)))

        # Check return_utilities.
        check_scalar(return_utilities, 'return_utilities', bool)

        # Check batch size.
        check_scalar(batch_size, target_type=int, name='batch_size',
                     min_val=1)

        # Check random state.
        self.random_state_ = check_random_state(self.random_state, seed_mult)

        return X, y, candidates, batch_size, return_utilities


class SingleAnnotPoolBasedQueryStrategy(PoolBasedQueryStrategy):
    """Base class for all pool-based active learning query strategies with a
    single annotator in scikit-activeml.
    """

    @abstractmethod
    def query(self, X, y, *args, candidates=None, batch_size=1,
              return_utilities=False, **kwargs):
        """Determines for which candidate samples labels are to be queried.

        Parameters
        ----------
        X : array-like of shape (n_samples, n_features)
            Training data set, usually complete, i.e. including the labeled and
            unlabeled samples.
        y : array-like of shape (n_samples)
            Labels of the training data set (possibly including unlabeled ones
            indicated by self.MISSING_LABEL.
        candidates : None or array-like of shape (n_candidates), dtype=int or
            array-like of shape (n_candidates, n_features),
            optional (default=None)
            If candidates is None, the unlabeled samples from (X,y) are
            considered as candidates.
            If candidates is of shape (n_candidates) and of type int,
            candidates is considered as the indices of the samples in (X,y).
            If candidates is of shape (n_candidates, n_features), the
            candidates are directly given in candidates (not necessarily
            contained in X). This is not supported by all query strategies.
        batch_size : int, optional (default=1)
            The number of samples to be selected in one AL cycle.
        return_utilities : bool, optional (default=False)
            If true, also return the utilities based on the query strategy.

        Returns
        -------
        query_indices : numpy.ndarray of shape (batch_size)
            The query_indices indicate for which candidate sample a label is
            to queried, e.g., `query_indices[0]` indicates the first selected
            sample.
            If candidates is None or of shape (n_candidates), the indexing
            refers to samples in X.
            If candidates is of shape (n_candidates, n_features), the indexing
            refers to samples in candidates.
        utilities : numpy.ndarray of shape (batch_size, n_samples) or
            numpy.ndarray of shape (batch_size, n_candidates)
            The utilities of samples after each selected sample of the batch,
            e.g., `utilities[0]` indicates the utilities used for selecting
            the first sample (with index `query_indices[0]`) of the batch.
            Utilities for labeled samples will be set to np.nan.
            If candidates is None or of shape (n_candidates), the indexing
            refers to samples in X.
            If candidates is of shape (n_candidates, n_features), the indexing
            refers to samples in candidates.
        """
        raise NotImplementedError

    def _validate_data(self, X, y, candidates, batch_size, return_utilities,
                       reset=True, check_X_dict=None):
        """Validate input data, all attributes and set or check the
        `n_features_in_` attribute.

        Parameters
        ----------
        X : array-like of shape (n_samples, n_features)
            Training data set, usually complete, i.e. including the labeled and
            unlabeled samples.
        y : array-like of shape (n_samples)
            Labels of the training data set (possibly including unlabeled ones
            indicated by self.MISSING_LABEL.
        candidates : None or array-like of shape (n_candidates), dtype=int or
            array-like of shape (n_candidates, n_features),
            optional (default=None)
            If candidates is None, the unlabeled samples from (X,y) are
            considered as candidates.
            If candidates is of shape (n_candidates) and of type int,
            candidates is considered as the indices of the samples in (X,y).
            If candidates is of shape (n_candidates, n_features), the
            candidates are directly given in candidates (not necessarily
            contained in X). This is not supported by all query strategies.
        batch_size : int
            The number of samples to be selected in one AL cycle.
        return_utilities : bool
            If true, also return the utilities based on the query strategy.
        reset : bool, default=True
            Whether to reset the `n_features_in_` attribute.
            If False, the input will be checked for consistency with data
            provided when reset was last True.
        **check_X_dict : kwargs
            Parameters passed to :func:`sklearn.utils.check_array`.

        Returns
        -------
        X : np.ndarray of shape (n_samples, n_features)
            Checked training data set.
        y : np.ndarray of shape (n_samples)
            Checked labels of the training data set.
        candidates :  None or np.ndarray of shape (n_candidates), dtype=int or
            np.ndarray of shape (n_candidates, n_features)
            Checked candidate samples.
        batch_size : int
            Checked number of samples to be selected in one AL cycle.
        return_utilities : bool,
            Checked boolean value of `return_utilities`.
        """

        X, y, candidates, batch_size, return_utilities = \
            super()._validate_data(
                X, y, candidates, batch_size, return_utilities, reset,
                check_X_dict
            )
        y = column_or_1d(y, warn=True)

        if candidates is None:
            n_candidates = \
                int(np.sum(is_unlabeled(y, missing_label=self.missing_label_)))
        else:
            n_candidates = len(candidates)

        if n_candidates < batch_size:
            warnings.warn(
                f"'batch_size={batch_size}' is larger than number of "
                f"candidates. Instead, 'batch_size={n_candidates}' was set.")
            batch_size = n_candidates

        return X, y, candidates, batch_size, return_utilities

    def _transform_candidates(self, candidates, X, y, enforce_mapping=False):
        """
        Transforms the `candidates` parameter into a sample array and the
        corresponding index array `mapping` such that `X_cand = X[mapping]`.

        Parameters
        ----------
        candidates :  None or np.ndarray of shape (n_candidates), dtype=int or
            np.ndarray of shape (n_candidates, n_features)
            Checked candidate samples.
            If candidates is None, the unlabeled samples from (X,y) are
            considered as candidates.
            If candidates is of shape (n_candidates) and of type int,
            candidates is considered as the indices of the samples in (X,y).
            If candidates is of shape (n_candidates, n_features), the
            candidates are directly given in candidates (not necessarily
            contained in X). This is not supported by all query strategies.
        X : np.ndarray of shape (n_samples, n_features)
            Checked training data set.
        y : np.ndarray of shape (n_samples)
            Checked labels of the training data set.
        enforce_mapping : bool, default=False
            If True, an exception is raised when no exact mapping can be 
            determined (i.e., `mapping` is None).

        Returns
        -------
        X_cand : np.ndarray of shape (n_candidates, n_features)
            Candidate samples from which the strategy can query the label.
        mapping : np.ndarray of shape (n_candidates) or None
            Index array that maps `X_cand` to `X`. (`X_cand = X[mapping]`)
        """
        # TODO check if candidates are only unlabeled ones if given as another
        #  option

        if candidates is None:
            ulbd_idx = unlabeled_indices(y, self.missing_label_)
            return X[ulbd_idx], ulbd_idx
        elif candidates.ndim == 1:
            return X[candidates], candidates
        else:
            if enforce_mapping:
                raise ValueError('Mapping `X_cand` to `X` is not posssible '
                                 'but `enforce_mapping` is True. Use index '
                                 'array for `candidates` instead.')
            else:
                return candidates, None


class MultiAnnotPoolBasedQueryStrategy(PoolBasedQueryStrategy):
    """Base class for all pool-based active learning query strategies with
    multiple annotators in scikit-activeml.

    Parameters
    ----------
    missing_label : scalar or string or np.nan or None, optional
    (default=np.nan)
        Value to represent a missing label.
    random_state : int or RandomState instance, optional (default=None)
        Controls the randomness of the estimator.
    """

    @abstractmethod
    def query(self, X, y, *args, candidates=None, annotators=None,
              batch_size=1, return_utilities=False, **kwargs):
        """Determines which candidate sample is to be annotated by which
        annotator.

        Parameters
        ----------
        X : array-like of shape (n_samples, n_features)
            Training data set, usually complete, i.e., including the labeled
            and unlabeled samples.
        y : array-like of shape (n_samples, n_annotators)
            Labels of the training data set for each annotator (possibly
            including unlabeled ones indicated by self.MISSING_LABEL), meaning
            that `y[i, j]` contains the label annotated by annotator `i` for
            sample `j`.
        candidates : None or array-like of shape (n_candidates), dtype=int or
            array-like of shape (n_candidates, n_features),
            optional (default=None)
            If `candidates` is None, the samples from (X,y), for which an
            annotator exists such that the annotator sample pairs is
            unlabeled are considered as sample candidates.
            If `candidates` is of shape (n_candidates,) and of type int,
            `candidates` is considered as the indices of the sample candidates
            in (X,y).
            If `candidates` is of shape (n_candidates, n_features), the
            sample candidates are directly given in `candidates` (not
            necessarily contained in `X`). This is not supported by all query
            strategies.
        annotators : array-like of shape (n_candidates, n_annotators), optional
        (default=None)
            If `annotators` is None, all annotators are considered as available
            annotators.
            If `annotators` is of shape (n_avl_annotators), and of type int,
            `annotators` is considered as the indices of the available
            annotators.
            If candidate samples and available annotators are specified:
            The annotator-sample-pairs, for which the sample is a candidate
            sample and the annotator is an available annotator are considered
            as candidate annotator-sample-pairs.
            If `annotators` is a boolean array of shape (n_candidates,
            n_avl_annotators) the annotator-sample-pairs, for which the sample
            is a candidate sample and the boolean matrix has entry `True` are
            considered as candidate sample pairs.
        batch_size : int, optional (default=1)
            The number of annotators sample pairs to be selected in one AL
            cycle.
        return_utilities : bool, optional (default=False)
            If true, also return the utilities based on the query strategy.

        Returns
        -------
        query_indices : np.ndarray of shape (batchsize, 2)
            The query_indices indicate which candidate sample pairs are to be
            queried is, i.e., which candidate sample is to be annotated by
            which annotator, e.g., `query_indices[:, 0]` indicates the selected
            candidate samples and `query_indices[:, 1]` indicates the
            respectively selected annotators.
        utilities: numpy.ndarray of shape (batch_size, n_samples, n_annotators)
         or numpy.ndarray of shape (batch_size, n_candidates, n_annotators)
            The utilities of all candidate samples w.r.t. to the available
            annotators after each selected sample of the batch, e.g.,
            `utilities[0, :, j]` indicates the utilities used for selecting
            the first sample-annotator-pair (with indices `query_indices[0]`).
            If `candidates is None` or of shape (n_candidates), the indexing
            refers to samples in `X`.
            If `candidates` is of shape (n_candidates, n_features), the
            indexing refers to samples in `candidates`.
        """
        raise NotImplementedError

    def _validate_data(self, X, y, candidates, annotators, batch_size,
                       return_utilities, reset=True, check_X_dict=None):
        """Validate input data, all attributes and set or check the
        `n_features_in_` attribute.

        Parameters
        ----------
        X : array-like of shape (n_samples, n_features)
            Training data set, usually complete, i.e., including the labeled
            and unlabeled samples.
        y : array-like of shape (n_samples, n_annotators)
            Labels of the training data set for each annotator (possibly
            including unlabeled ones indicated by self.MISSING_LABEL), meaning
            that `y[i, j]` contains the label annotated by annotator `i` for
            sample `j`.
        candidates : None or array-like of shape (n_candidates), dtype=int or
            array-like of shape (n_candidates, n_features),
            optional (default=None)
            If `candidates` is None, the samples from (X,y), for which an
            annotator exists such that the annotator sample pairs is
            unlabeled are considered as sample candidates.
            If `candidates` is of shape (n_candidates,) and of type int,
            `candidates` is considered as the indices of the sample candidates
            in (X,y).
            If `candidates` is of shape (n_candidates, n_features), the
            sample candidates are directly given in `candidates` (not
            necessarily contained in `X`). This is not supported by all query
            strategies.
        annotators : array-like of shape (n_candidates, n_annotators), optional
        (default=None)
            If `annotators` is None, all annotators are considered as available
            annotators.
            If `annotators` is of shape (n_avl_annotators), and of type int,
            `annotators` is considered as the indices of the available
            annotators.
            If candidate samples and available annotators are specified:
            The annotator-sample-pairs, for which the sample is a candidate
            sample and the annotator is an available annotator are considered
            as candidate annotator-sample-pairs.
            If `annotators` is a boolean array of shape (n_candidates,
            n_avl_annotators) the annotator-sample-pairs, for which the sample
            is a candidate sample and the boolean matrix has entry `True` are
            considered as candidate sample pairs.
        batch_size : int or string, optional (default=1)
            The number of annotators sample pairs to be selected in one AL
            cycle. If `adaptive = True` `batch_size = 'adaptive'` is allowed.
        return_utilities : bool
            If true, also return the utilities based on the query strategy.
        reset : bool, default=True
            Whether to reset the `n_features_in_` attribute.
            If False, the input will be checked for consistency with data
            provided when reset was last True.
        **check_X_dict : kwargs
            Parameters passed to :func:`sklearn.utils.check_array`.

        Returns
        -------
        X : np.ndarray of shape (n_samples, n_features)
            Checked training data set.
        y : np.ndarray of shape (n_samples, n_annotators)
            Checked labels of the training data set.
        candidates :  None or np.ndarray of shape (n_candidates), dtype=int or
            np.ndarray of shape (n_candidates, n_features)
            Checked candidate samples.
        annotators : None or np.ndarray of shape (n_avl_annotators), dtype=int
            or np.ndarray of shape (n_candidates, n_annotators)
            Checked annotator boolean array
        batch_size : int
            Checked number of samples to be selected in one AL cycle.
        return_utilities : bool,
            Checked boolean value of `return_utilities`.
        """

        X, y, candidates, batch_size, return_utilities = \
            super()._validate_data(
                X, y, candidates, batch_size, return_utilities, reset,
                check_X_dict
            )

        check_array(y, ensure_2d=True, force_all_finite='allow-nan')
        unlabeled_pairs = is_unlabeled(y, missing_label=self.missing_label_)

        if annotators is not None:
            annotators = check_array(annotators, ensure_2d=False)

        if annotators is not None and annotators.ndim == 1:
            annotators = check_indices(annotators, y, dim=1)
        elif annotators is not None and annotators.ndim == 2:
            if candidates is None or candidates.ndim == 1:
                check_consistent_length(X, annotators)
            else:
                check_consistent_length(candidates, annotators)
            check_consistent_length(y.T, annotators.T)

        if candidates is None and annotators is None:
            n_candidate_pairs = int(np.sum(unlabeled_pairs))
        elif candidates is None and annotators.ndim == 1:
            n_candidate_pairs = int(np.sum(unlabeled_pairs[:, annotators]))
        elif candidates.ndim == 1 and annotators is None:
            candidates = check_indices(candidates, y, dim=0)
            n_candidate_pairs = len(candidates)*len(y.T)
        elif candidates.ndim == 1 and annotators.ndim == 1:
            candidates = check_indices(candidates, y, dim=0)
            n_candidate_pairs = int(np.sum(unlabeled_pairs[candidates,
                                                           annotators]))
        elif candidates.ndim == 2 and annotators is None:
            n_candidate_pairs = len(candidates)*len(y.T)
        elif candidates.ndim == 2 and annotators.ndim == 1:
            n_candidate_pairs = len(candidates)*len(annotators)
        else:
            annotators = check_array(annotators, dtype=bool)
            n_candidate_pairs = int(np.sum(annotators))

        if n_candidate_pairs < batch_size:
            warnings.warn(
                f"'batch_size={batch_size}' is larger than number of "
                f"candidates pairs. Instead, 'batch_size={n_candidate_pairs}'"
                f" was set.")
            batch_size = n_candidate_pairs

        return X, y, candidates, annotators, batch_size, return_utilities

    def _transform_cand_annot(self, candidates, annotators, X, y,
                              enforce_mapping=False):
        """
        Transforms the `candidates` parameter into a sample array and the
        corresponding index array `mapping` such that `X_cand = X[mapping]`,
        and transforms `annotators` into a boolean array such that `A_cand`
        represents the available annotator sample pairs for the samples of
        X_cand.

        Parameters
        ----------
        candidates : None or array-like of shape (n_candidates), dtype=int or
            array-like of shape (n_candidates, n_features),
            optional (default=None)
            If `candidates` is None, the samples from (X,y), for which an
            annotator exists such that the annotator sample pairs is
            unlabeled are considered as sample candidates.
            If `candidates` is of shape (n_candidates,) and of type int,
            `candidates` is considered as the indices of the sample candidates
            in (X,y).
            If `candidates` is of shape (n_candidates, n_features), the
            sample candidates are directly given in `candidates` (not
            necessarily contained in `X`). This is not supported by all query
            strategies.
        annotators : array-like of shape (n_candidates, n_annotators), optional
        (default=None)
            If `annotators` is None, all annotators are considered as available
            annotators.
            If `annotators` is of shape (n_avl_annotators), and of type int,
            `annotators` is considered as the indices of the available
            annotators.
            If candidate samples and available annotators are specified:
            The annotator-sample-pairs, for which the sample is a candidate
            sample and the annotator is an available annotator are considered
            as candidate annotator-sample-pairs.
            If `annotators` is a boolean array of shape (n_candidates,
            n_avl_annotators) the annotator-sample-pairs, for which the sample
            is a candidate sample and the boolean matrix has entry `True` are
            considered as candidate sample pairs.
        X : np.ndarray of shape (n_samples, n_features)
            Checked training data set.
        y : np.ndarray of shape (n_samples,)
            Checked labels of the training data set.
        enforce_mapping : bool, optional (default=False)
            If `True`, an exception is raised when no exact mapping can be
            determined (i.e., `mapping` is None).

        Returns
        -------
        X_cand : np.ndarray of shape (n_candidates, n_features)
            Candidate samples from which the strategy can query the label.
        mapping : np.ndarray of shape (n_candidates) or None
            Index array that maps `X_cand` to `X`. (`X_cand = X[mapping]`)
        A_cand : np.ndarray of shape(n_candidates, n_annotators)
            Available annotator sample pair with respect to `X_cand`.
        """
        unlbd_pairs = is_unlabeled(y, self.missing_label_)
        unlbd_sample_indices = np.argwhere(np.any(unlbd_pairs, axis=1))\
            .flatten()
        n_annotators = y.shape[1]

        if candidates is not None and candidates.ndim == 2:
            n_candidates = len(candidates)
            if annotators is None:
                A_cand = np.full((n_candidates, n_annotators), True)
            elif annotators.ndim == 1:
                A_cand = np.full((n_candidates, n_annotators), False)
                A_cand[:, annotators] = True
            else:
                A_cand = annotators

            if enforce_mapping:
                raise ValueError('Mapping `X_cand` to `X` is not posssible'
                                 'but `enforce_mapping` is True. Use index'
                                 'array for `candidates` instead.')
            else:
                return candidates, None, A_cand

        if candidates is None:
            candidates = unlbd_sample_indices
            only_candidates = False
        elif annotators is not None:
            candidates = np.intersect1d(candidates, unlbd_sample_indices)
            only_candidates = False
        else:
            only_candidates = True

        if only_candidates:
            A_cand = np.full((len(candidates), n_annotators), True)
        elif annotators is None:
            A_cand = unlbd_pairs[candidates, :]
        elif annotators.ndim == 1:
            available_pairs = np.full_like(y, False, dtype=bool)
            available_pairs[:, annotators] = True
            A_cand = (unlbd_pairs & available_pairs)[candidates, :]
        else:
            A_cand = annotators

        return X[candidates], candidates, A_cand


class BudgetManager(ABC, BaseEstimator):
    """Base class for all budget managers for stream-based active learning
    in scikit-activeml to model budgeting constraints.

    Parameters
    ----------
    budget : float (default=None)
        Specifies the ratio of instances which are allowed to be sampled, with
        0 <= budget <= 1. If budget is None, it is replaced with the default
        budget 0.1.
    """

    def __init__(self, budget=None):
        self.budget = budget

    @abstractmethod
    def query_by_utility(self, utilities, *args, **kwargs):
        """Ask the budget manager which utilities are sufficient to query the
        corresponding instance.

        Parameters
        ----------
        utilities : ndarray of shape (n_samples,)
            The utilities provided by the stream-based active learning
            strategy, which are used to determine whether sampling an instance
            is worth it given the budgeting constraint.

        Returns
        -------
        queried_indices : ndarray of shape (n_queried_instances,)
            The indices of instances represented by utilities which should be
            queried, with 0 <= n_queried_instances <= n_samples.
        """
        raise NotImplementedError

    @abstractmethod
    def update(self, X_cand, queried_indices, *args, **kwargs):
        """Updates the BudgetManager.

        Parameters
        ----------
        X_cand : {array-like, sparse matrix} of shape (n_samples, n_features)
            The instances which may be queried. Sparse matrices are accepted
            only if they are supported by the base query strategy.
        queried_indices : array-like
            Indicates which instances from X_cand have been queried.

        Returns
        -------
        self : BudgetManager
            The BudgetManager returns itself, after it is updated.
        """
        raise NotImplementedError

    def _validate_budget(self):
        """check the assigned budget and set the default value 0.1 if budget is
        set to None.
        """
        if self.budget is not None:
            self.budget_ = self.budget
        else:
            self.budget_ = 0.1
        check_scalar(
            self.budget_,
            "budget",
            float,
            min_val=0.0,
            max_val=1.0,
            min_inclusive=False,
        )

    def _validate_data(self, utilities, *args, **kwargs):
        """Validate input data.

        Parameters
        ----------
        utilities: ndarray of shape (n_samples,)
            The utilities provided by the stream-based active learning
            strategy.

        Returns
        -------
        utilities: ndarray of shape (n_samples,)
            Checked utilities
        """
        # Check if utilities is set
        if not isinstance(utilities, np.ndarray):
            raise TypeError(
                "{} is not a valid type for utilities".format(type(utilities))
            )
        # Check budget
        self._validate_budget()
        return utilities


class SingleAnnotStreamBasedQueryStrategy(QueryStrategy):
    """Base class for all stream-based active learning query strategies in
       scikit-activeml.

    Parameters
    ----------
    budget : float, default=None
        The budget which models the budgeting constraint used in
        the stream-based active learning setting.
    random_state : int, RandomState instance, default=None
        Controls the randomness of the estimator.
    """

    def __init__(self, budget, random_state=None):
        super().__init__(random_state=random_state)
        self.budget = budget

    @abstractmethod
    def query(self, X_cand, *args, return_utilities=False, **kwargs):
        """Ask the query strategy which instances in X_cand to acquire.

        The query startegy determines the most useful instances in X_cand,
        which can be acquired within the budgeting constraint specified by the
        budget_manager.
        Please note that, when the decisions from this function
        may differ from the final sampling, simulate=True can set, so that the
        query strategy can be updated later with update(...) with the final
        sampling. This is especially helpful, when developing wrapper query
        strategies.

        Parameters
        ----------
        X_cand : {array-like, sparse matrix} of shape (n_samples, n_features)
            The instances which may be queried. Sparse matrices are accepted
            only if they are supported by the base query strategy.

        return_utilities : bool, optional
            If true, also return the utilities based on the query strategy.
            The default is False.

        Returns
        -------
        queried_indices : ndarray of shape (n_sampled_instances,)
            The indices of instances in X_cand which should be sampled, with
            0 <= n_sampled_instances <= n_samples.

        utilities: ndarray of shape (n_samples,), optional
            The utilities based on the query strategy. Only provided if
            return_utilities is True.
        """
        raise NotImplementedError

    @abstractmethod
    def update(
        self,
        X_cand,
        queried_indices,
        *args,
        budget_manager_param_dict=None,
        **kwargs,
    ):
        """Update the query strategy with the decisions taken.

        This function should be used in conjunction with the query function,
        when the instances queried from query(...) may differ from the
        instances queried in the end. In this case use query(...) with
        simulate=true and provide the final decisions via update(...).
        This is especially helpful, when developing wrapper query strategies.

        Parameters
        ----------
        X_cand : {array-like, sparse matrix} of shape (n_samples, n_features)
            The instances which could be queried. Sparse matrices are accepted
            only if they are supported by the base query strategy.

        queried_indices : array-like
            Indicates which instances from X_cand have been queried.

        budget_manager_param_dict : kwargs, optional
            Optional kwargs for budget_manager.
        Returns
        -------
        self : StreamBasedQueryStrategy
            The StreamBasedQueryStrategy returns itself, after it is updated.
        """
        raise NotImplementedError

    def _validate_random_state(self):
        """Creates a copy 'random_state_' if random_state is an instance of
        np.random_state. If not create a new random state. See also
        :func:`~sklearn.utils.check_random_state`
        """
        if not hasattr(self, "random_state_"):
            self.random_state_ = deepcopy(self.random_state)
        self.random_state_ = check_random_state(self.random_state_)

    def _validate_budget(self):
        if self.budget is not None:
            self.budget_ = self.budget
        else:
            self.budget_ = 0.1
        check_scalar(self.budget_, "budget", float, min_val=0.0, max_val=1.0,
                     min_inclusive=False, )

    def _validate_data(
        self,
        X_cand,
        return_utilities,
        *args,
        reset=True,
        **check_X_cand_params,
    ):
        """Validate input data and set or check the `n_features_in_` attribute.

        Parameters
        ----------
        X_cand: array-like of shape (n_candidates, n_features)
            The instances which may be queried. Sparse matrices are accepted
            only if they are supported by the base query strategy.
        return_utilities : bool,
            If true, also return the utilities based on the query strategy.
        reset : bool, default=True
            Whether to reset the `n_features_in_` attribute.
            If False, the input will be checked for consistency with data
            provided when reset was last True.
        **check_X_cand_params : kwargs
            Parameters passed to :func:`sklearn.utils.check_array`.

        Returns
        -------
        X_cand: np.ndarray, shape (n_candidates, n_features)
            Checked candidate samples
        return_utilities : bool,
            Checked boolean value of `return_utilities`.
        """
        # Check candidate instances.
        X_cand = check_array(X_cand, **check_X_cand_params)

        # Check number of features.
        self._check_n_features(X_cand, reset=reset)

        # Check return_utilities.
        check_scalar(return_utilities, "return_utilities", bool)

        # Check random state.
        self._validate_random_state()

        # Check budget_manager.
        self._validate_budget()

        return X_cand, return_utilities


class SkactivemlClassifier(BaseEstimator, ClassifierMixin, ABC):
    """SkactivemlClassifier

    Base class for scikit-activeml classifiers such that missing labels,
    user-defined classes, and cost-sensitive classification (i.e., cost matrix)
    can be handled.

    Parameters
    ----------
    classes : array-like of shape (n_classes), default=None
        Holds the label for each class. If none, the classes are determined
        during the fit.
    missing_label : scalar, string, np.nan, or None, default=np.nan
        Value to represent a missing label.
    cost_matrix : array-like of shape (n_classes, n_classes)
        Cost matrix with `cost_matrix[i,j]` indicating cost of predicting class
        `classes[j]`  for a sample of class `classes[i]`. Can be only set, if
        classes is not none.
    random_state : int or RandomState instance or None, default=None
        Determines random number for `predict` method. Pass an int for
        reproducible results across multiple method calls.

    Attributes
    ----------
    classes_ : array-like, shape (n_classes)
        Holds the label for each class after fitting.
    cost_matrix_ : array-like,of shape (classes, classes)
        Cost matrix after fitting with `cost_matrix_[i,j]` indicating cost of
        predicting class `classes_[j]`  for a sample of class `classes_[i]`.
    """

    def __init__(self, classes=None, missing_label=MISSING_LABEL,
                 cost_matrix=None, random_state=None):
        self.classes = classes
        self.missing_label = missing_label
        self.cost_matrix = cost_matrix
        self.random_state = random_state

    @abstractmethod
    def fit(self, X, y, sample_weight=None):
        """Fit the model using X as training data and y as class labels.

        Parameters
        ----------
        X : matrix-like, shape (n_samples, n_features)
            The sample matrix X is the feature matrix representing the samples.
        y : array-like, shape (n_samples) or (n_samples, n_outputs)
            It contains the class labels of the training samples.
            The number of class labels may be variable for the samples, where
            missing labels are represented the attribute 'missing_label'.
        sample_weight : array-like, shape (n_samples) or (n_samples, n_outputs)
            It contains the weights of the training samples' class labels.
            It must have the same shape as y.

        Returns
        -------
        self: skactiveml.base.SkactivemlClassifier,
            The `skactiveml.base.SkactivemlClassifier` object fitted on the
            training data.
        """
        raise NotImplementedError

    def predict_proba(self, X):
        """Return probability estimates for the test data X.

        Parameters
        ----------
        X : array-like, shape (n_samples, n_features)
            Test samples.

        Returns
        -------
        P : numpy.ndarray, shape (n_samples, classes)
            The class probabilities of the test samples. Classes are ordered
            according to 'classes_'.
        """
        raise NotImplementedError

    def predict(self, X):
        """Return class label predictions for the test samples `X`.

        Parameters
        ----------
        X :  array-like of shape (n_samples, n_features)
            Input samples.

        Returns
        -------
        y : numpy.ndarray of shape (n_samples)
            Predicted class labels of the test samples `X`. Classes are ordered
            according to `classes_`.
        """
        P = self.predict_proba(X)
        costs = np.dot(P, self.cost_matrix_)
        y_pred = rand_argmin(costs, random_state=self.random_state_, axis=1)
        y_pred = self._le.inverse_transform(y_pred)
        y_pred = np.asarray(y_pred, dtype=self.classes_.dtype)
        return y_pred

    def score(self, X, y, sample_weight=None):
        """Return the mean accuracy on the given test data and labels.

        Parameters
        ----------
        X : array-like of shape (n_samples, n_features)
            Test samples.

        y : array-like of shape (n_samples,)
            True labels for `X`.

        sample_weight : array-like of shape (n_samples,), default=None
            Sample weights.

        Returns
        -------
        score : float
            Mean accuracy of `self.predict(X)` regarding `y`.
        """
        y = self._le.transform(y)
        y_pred = self._le.transform(self.predict(X))
        return accuracy_score(y, y_pred, sample_weight=sample_weight)

    def _validate_data(self, X, y, sample_weight=None, check_X_dict=None,
                       check_y_dict=None, y_ensure_1d=True):
        if check_X_dict is None:
            check_X_dict = {'ensure_min_samples': 0, 'ensure_min_features': 0}
        if check_y_dict is None:
            check_y_dict = {
                'ensure_min_samples': 0, 'ensure_min_features': 0,
                'ensure_2d': False,
                'force_all_finite': False, 'dtype': None
            }

        # Check common classifier parameters.
        check_classifier_params(self.classes, self.missing_label,
                                self.cost_matrix)

        # Store and check random state.
        self.random_state_ = check_random_state(self.random_state)

        # Create label encoder.
        self._le = ExtLabelEncoder(classes=self.classes,
                                   missing_label=self.missing_label)

        # Check input parameters.
        y = check_array(y, **check_y_dict)
        if len(y) > 0:
            y = column_or_1d(y) if y_ensure_1d else y
            y = self._le.fit_transform(y)
            is_lbdl = is_labeled(y)
            if len(y[is_lbdl]) > 0:
                check_classification_targets(y[is_lbdl])
            if len(self._le.classes_) == 0:
                raise ValueError(
                    "No class label is known because 'y' contains no actual "
                    "class labels and 'classes' is not defined. Change at "
                    "least on of both to overcome this error."
                )
        else:
            self._le.fit_transform(self.classes)
            check_X_dict['ensure_2d'] = False
        X = check_array(X, **check_X_dict)
        check_consistent_length(X, y)

        # Update detected classes.
        self.classes_ = self._le.classes_

        # Check classes.
        if sample_weight is not None:
            sample_weight = check_array(sample_weight, **check_y_dict)
            if not np.array_equal(y.shape, sample_weight.shape):
                raise ValueError(
                    f'`y` has the shape {y.shape} and `sample_weight` has the '
                    f'shape {sample_weight.shape}. Both need to have '
                    f'identical shapes.'
                )

        # Update cost matrix.
        self.cost_matrix_ = 1 - np.eye(len(self.classes_)) \
            if self.cost_matrix is None else self.cost_matrix
        self.cost_matrix_ = check_cost_matrix(self.cost_matrix_,
                                              len(self.classes_))
        if self.classes is not None:
            class_indices = np.argsort(self.classes)
            self.cost_matrix_ = self.cost_matrix_[class_indices]
            self.cost_matrix_ = self.cost_matrix_[:, class_indices]

        return X, y, sample_weight

    def _check_n_features(self, X, reset):
        if reset:
            self.n_features_in_ = X.shape[1] if len(X) > 0 else None
        elif not reset:
            if self.n_features_in_ is not None:
                super()._check_n_features(X, reset=reset)


class ClassFrequencyEstimator(SkactivemlClassifier):
    """ClassFrequencyEstimator

    Extends scikit-activeml classifiers to estimators that are able to estimate
    class frequencies for given samples (by calling 'predict_freq').

    Parameters
    ----------
    classes : array-like, shape (n_classes), default=None
        Holds the label for each class. If none, the classes are determined
        during the fit.
    missing_label : scalar or str or np.nan or None, default=np.nan
        Value to represent a missing label.
    cost_matrix : array-like of shape (n_classes, n_classes)
        Cost matrix with `cost_matrix[i,j]` indicating cost of predicting class
        `classes[j]`  for a sample of class `classes[i]`. Can be only set, if
        classes is not none.
    class_prior : float or array-like, shape (n_classes), default=0
        Prior observations of the class frequency estimates. If `class_prior`
        is an array, the entry `class_prior[i]` indicates the non-negative
        prior number of samples belonging to class `classes_[i]`. If
        `class_prior` is a float, `class_prior` indicates the non-negative
        prior number of samples per class.
    random_state : int or np.RandomState or None, default=None
        Determines random number for 'predict' method. Pass an int for
        reproducible results across multiple method calls.

    Attributes
    ----------
    classes_ : np.ndarray of shape (n_classes)
        Holds the label for each class after fitting.
    class_prior_ : np.ndarray of shape (n_classes)
        Prior observations of the class frequency estimates. The entry
        `class_prior_[i]` indicates the non-negative prior number of samples
        belonging to class `classes_[i]`.
    cost_matrix_ : np.ndarray of shape (classes, classes)
        Cost matrix with `cost_matrix_[i,j]` indicating cost of predicting
        class `classes_[j]` for a sample of class `classes_[i]`.
    """

    def __init__(self, class_prior=0, classes=None,
                 missing_label=MISSING_LABEL,
                 cost_matrix=None, random_state=None):
        super().__init__(
            classes=classes, missing_label=missing_label,
            cost_matrix=cost_matrix, random_state=random_state
        )
        self.class_prior = class_prior

    @abstractmethod
    def predict_freq(self, X):
        """Return class frequency estimates for the test samples `X`.

        Parameters
        ----------
        X: array-like of shape (n_samples, n_features)
            Test samples whose class frequencies are to be estimated.

        Returns
        -------
        F: array-like of shape (n_samples, classes)
            The class frequency estimates of the test samples 'X'. Classes are
            ordered according to attribute 'classes_'.
        """
        raise NotImplementedError

    def predict_proba(self, X):
        """Return probability estimates for the test data `X`.

        Parameters
        ----------
        X : array-like, shape (n_samples, n_features) or
        shape (n_samples, m_samples) if metric == 'precomputed'
            Input samples.

        Returns
        -------
        P : array-like of shape (n_samples, classes)
            The class probabilities of the test samples. Classes are ordered
            according to classes_.
        """
        # Normalize probabilities of each sample.
        P = self.predict_freq(X) + self.class_prior_
        normalizer = np.sum(P, axis=1)
        P[normalizer > 0] /= normalizer[normalizer > 0, np.newaxis]
        P[normalizer == 0, :] = [1 / len(self.classes_)] * len(self.classes_)
        return P

    def _validate_data(self, X, y, sample_weight=None, check_X_dict=None,
                       check_y_dict=None, y_ensure_1d=True):
        X, y, sample_weight = super()._validate_data(
            X=X, y=y, sample_weight=sample_weight, check_X_dict=check_X_dict,
            check_y_dict=check_y_dict, y_ensure_1d=y_ensure_1d
        )

        # Check class prior.
        self.class_prior_ = check_class_prior(
            self.class_prior, len(self.classes_)
        )

        return X, y, sample_weight


class SkactivemlRegressor(BaseEstimator, RegressorMixin, ABC):
    """SkactivemlRegressor

    Bass class for scikit-activeml regressor.

    Parameters
    __________
    random_state : int, RandomState instance or None, optional (default=None)
        Determines random number for 'predict' method. Pass an int for
        reproducible results across multiple method calls.

    Attributes
    ----------
    """

    def __init__(self, random_state=None):
        self.random_state = random_state

    @abstractmethod
    def fit(self, X, y, sample_weight=None):
        """Fit the model using X as training data and y as class labels.

        Parameters
        ----------
        X : matrix-like, shape (n_samples, n_features)
            The sample matrix X is the feature matrix representing the samples.
        y : array-like, shape (n_samples) or (n_samples, n_targets)
            Contains the values of the samples, where
            missing values are represented the attribute 'np.nan'.
        sample_weight : array-like, shape (n_samples)
            It contains the weights of the training samples' values.

        Returns
        -------
        self: SkactivemlEstimator,
            The SkactivemlEstimator is fitted on the training data.
        """
        raise NotImplementedError

    def predict(self, X):
        """Return value predictions for the test samples X.

        Parameters
        ----------
        X :  array-like, shape (n_samples, n_features)
            Input samples.
        Returns
        -------
        y : numpy.ndarray, shape (n_samples) or (n_samples, n_targets)
            Predicted values of the test samples 'X'.
        """
        raise NotImplementedError


class SkactivemlContinuousEstimator(SkactivemlRegressor):
    """SkactivemlContinuousEstimator

    Bass class for scikit-activeml continuous posterior estimator.

    """

    @abstractmethod
    def estimate_mu_cov(self, X):
        """Return estimated mu and var conditioned on test samples X.

        Parameters
        ----------
        X :  array-like, shape (n_samples, n_features)
            Input samples.
        Returns
        -------
        mu, var : numpy.ndarray, shape (n_samples), (n_samples) or
        (n_samples, n_targets), (n_samples, n_targets, n_targets)
            Predicted mu and var conditioned on the test samples 'X'.
        """
        raise NotImplementedError

    def estimate_random_variates(self, X, n_rvs):
        """Return random variate samples from the posterior distribution
        conditioned on the test samples X.

        Parameters
        ----------
        X :  array-like, shape (n_samples, n_features)
            Input samples.
        n_rvs: int,
            Number of random variate samples to be drawn.
        Returns
        -------
        Y_rv : numpy.ndarray, shape (n_samples, ) or
        (n_samples, n_targets), (n_samples, n_targets, n_targets)
            Predicted mu and var conditioned on the test samples 'X'.
        """
        raise NotImplementedError


class AnnotModelMixin(ABC):
    """AnnotModelMixin

    Base class of all annotator models estimating the performances of
    annotators for given samples.
    """

    @abstractmethod
    def predict_annot_perf(self, X):
        """Calculates the performance of an annotator to provide the true label
        for a given sample.

        Parameters
        ----------
        X : array-like of shape (n_samples, n_features)
            Test samples.

        Returns
        -------
        P_annot : numpy.ndarray of shape (n_samples, n_annotators)
            `P_annot[i,l]` is the performance of annotator `l` regarding the
             annotation of sample `X[i]`.
        """
        raise NotImplementedError<|MERGE_RESOLUTION|>--- conflicted
+++ resolved
@@ -8,12 +8,7 @@
 from copy import deepcopy
 
 import numpy as np
-<<<<<<< HEAD
-from copy import deepcopy
-from sklearn.base import BaseEstimator, ClassifierMixin, clone, RegressorMixin
-=======
 from sklearn.base import BaseEstimator, ClassifierMixin
->>>>>>> 8029e26a
 from sklearn.metrics import accuracy_score
 from sklearn.utils.multiclass import check_classification_targets
 from sklearn.utils.validation import check_array, check_consistent_length, \
@@ -303,7 +298,7 @@
         y : np.ndarray of shape (n_samples)
             Checked labels of the training data set.
         enforce_mapping : bool, default=False
-            If True, an exception is raised when no exact mapping can be 
+            If True, an exception is raised when no exact mapping can be
             determined (i.e., `mapping` is None).
 
         Returns
