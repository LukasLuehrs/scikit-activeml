--- conflicted
+++ resolved
@@ -87,55 +87,8 @@
     # Check whether utilities are to be returned.
     if utilities.ndim == 1:
         best_indices = best_indices.flatten()
-        batch_utilities = batch_utilities.flatten()
 
     if return_utilities:
         return best_indices, batch_utilities
     else:
-<<<<<<< HEAD
-        return best_indices
-
-
-def fit_if_not_fitted(estimator, X, y, sample_weight=None, print_warning=True):
-    """
-    This functions fits an estimator if it is not already fitted.
-    If the estimator is not fitted, a copy of it is created before fitting.
-
-    Parameters
-    ----------
-    estimator : skactiveml.base.SkactivemlClassifier
-        Estimator to checked regarding fitting.
-    X : matrix-like, shape (n_samples, n_features)
-        The sample matrix X is the feature matrix representing the samples.
-    y : array-like, shape (n_samples) or (n_samples, n_outputs)
-        It contains the class labels of the training samples.
-        The number of class labels may be variable for the samples, where
-        missing labels are represented the attribute 'missing_label'.
-    sample_weight : array-like, shape (n_samples) or (n_samples, n_outputs)
-        It contains the weights of the training samples' class labels.
-        It must have the same shape as y.
-    print_warning : bool, optional (default=True)
-        Flag whether waring is to printed or not.
-
-    Returns
-    -------
-    estimator : skactiveml.base.SkactivemlClassifier
-            Fitted estimator.
-    """
-    try:
-        check_is_fitted(estimator)
-        if print_warning:
-            if X is not None or y is not None or sample_weight is not None:
-                warnings.warn(
-                    'estimator is already fitted such that the parameters '
-                    '`X`, `y`, and `sample_weight` are ignored.'
-                )
-    except NotFittedError:
-        estimator = clone(estimator).fit(X, y, sample_weight)
-    return estimator
-
-def is_scalar(x):
-    return isinstance(x, (float, int))
-=======
-        return best_indices
->>>>>>> 8029e26a
+        return best_indices