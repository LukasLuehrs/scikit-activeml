--- conflicted
+++ resolved
@@ -1,8 +1,5 @@
 import numpy as np
-from sklearn.utils import (
-    check_array,
-    check_consistent_length,
-)
+from sklearn.utils import check_array, check_consistent_length
 
 from ._label import is_labeled, is_unlabeled
 from ._label_encoder import ExtLabelEncoder
@@ -49,11 +46,7 @@
         np.ones_like(y)
         if w is None
         else check_array(
-            w,
-            ensure_2d=False,
-            force_all_finite=False,
-            dtype=float,
-            copy=True,
+            w, ensure_2d=False, force_all_finite=False, dtype=float, copy=True
         )
     )
     w = w if w.ndim == 2 else w.reshape((-1, 1))
@@ -65,9 +58,7 @@
     w[np.logical_or(np.isnan(w), is_unlabeled_y)] = 0
     y_off = y + np.arange(y.shape[0])[:, None] * n_classes
     v = np.bincount(
-        y_off.ravel(),
-        minlength=y.shape[0] * n_classes,
-        weights=w.ravel(),
+        y_off.ravel(), minlength=y.shape[0] * n_classes, weights=w.ravel()
     )
     v = v.reshape(-1, n_classes)
 
@@ -75,15 +66,7 @@
 
 
 def majority_vote(
-<<<<<<< HEAD
-    y,
-    w=None,
-    classes=None,
-    missing_label=np.nan,
-    random_state=None,
-=======
     y, w=None, classes=None, missing_label=np.nan, random_state=None
->>>>>>> fc7f08dc
 ):
     """Assigns a label to each sample based on weighted voting.
     Samples with no labels are assigned with `missing_label`.
@@ -110,23 +93,14 @@
 
     """
     # check input parameters
-    y = check_array(
-        y,
-        ensure_2d=False,
-        dtype=None,
-        force_all_finite=False,
-    )
+    y = check_array(y, ensure_2d=False, dtype=None, force_all_finite=False)
     y = y if y.ndim == 2 else y.reshape((-1, 1))
     n_samples = y.shape[0]
     w = (
         np.ones_like(y)
         if w is None
         else check_array(
-            w,
-            ensure_2d=False,
-            force_all_finite=False,
-            dtype=None,
-            copy=True,
+            w, ensure_2d=False, force_all_finite=False, dtype=None, copy=True
         )
     )
 
