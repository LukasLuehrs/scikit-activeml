--- conflicted
+++ resolved
@@ -11,15 +11,7 @@
 
 
 def ext_confusion_matrix(
-<<<<<<< HEAD
-    y_true,
-    y_pred,
-    classes=None,
-    missing_label=MISSING_LABEL,
-    normalize=None,
-=======
     y_true, y_pred, classes=None, missing_label=MISSING_LABEL, normalize=None
->>>>>>> fc7f08dc
 ):
     """Compute confusion matrix to evaluate the accuracy of a classification.
 
@@ -71,10 +63,7 @@
     # Check input.
     y_true = column_or_1d(y_true)
     y_pred = check_array(
-        y_pred,
-        force_all_finite=False,
-        ensure_2d=False,
-        dtype=None,
+        y_pred, force_all_finite=False, ensure_2d=False, dtype=None
     )
     if y_pred.ndim == 1:
         y_pred = y_pred.reshape(-1, 1)
