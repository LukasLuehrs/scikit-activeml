import numpy as np
import sklearn

from collections.abc import Iterable

from sklearn.utils.validation import check_array, column_or_1d, \
    assert_all_finite, check_consistent_length

# Define constant for missing label used throughout the package.
MISSING_LABEL = np.nan


def check_scalar(x, name, target_type, min_inclusive=True, max_inclusive=True,
                 min_val=None, max_val=None):
    """Validate scalar parameters type and value.

    Parameters
    ----------
    x : object
        The scalar parameter to validate.
    name : str
        The name of the parameter to be printed in error messages.
    target_type : type or tuple
        Acceptable data types for the parameter.
    min_val : float or int, optional (default=None)
        The minimum valid value the parameter can take. If None (default) it
        is implied that the parameter does not have a lower bound.
    min_inclusive : bool, optional (default=True)
        If true, the minimum valid value is inclusive, otherwise exclusive.
    max_val : float or int, optional (default=None)
        The maximum valid value the parameter can take. If None (default) it
        is implied that the parameter does not have an upper bound.
    max_inclusive : bool, optional (default=True)
        If true, the maximum valid value is inclusive, otherwise exclusive.

    Raises
    -------
    TypeError
        If the parameter's type does not match the desired type.
    ValueError
        If the parameter's value violates the given bounds.
    """
    if not isinstance(x, target_type):
        raise TypeError('`{}` must be an instance of {}, not {}.'
                        .format(name, target_type, type(x)))
    if min_inclusive:
        if min_val is not None and x < min_val:
            raise ValueError('`{}`= {}, must be >= '
                             '{}.'.format(name, x, min_val))
    else:
        if min_val is not None and x <= min_val:
            raise ValueError('`{}`= {}, must be > '
                             '{}.'.format(name, x, min_val))

    if max_inclusive:
        if max_val is not None and x > max_val:
            raise ValueError('`{}`= {}, must be <= '
                             '{}.'.format(name, x, max_val))
    else:
        if max_val is not None and x >= max_val:
            raise ValueError('`{}`= {}, must be < '
                             '{}.'.format(name, x, max_val))


def check_classifier_params(classes, missing_label, cost_matrix=None):
    """Check whether the parameters are compatible to each other (only if
    `classes` is not None).

    Parameters
    ----------
    classes : array-like, shape (n_classes)
        Array of class labels.
    missing_label : {number, str, None, np.nan}
        Symbol to represent a missing label.
    cost_matrix : array-like, shape (n_classes, n_classes), default=None
        Cost matrix. If None, cost matrix will be not checked.
    """
    check_missing_label(missing_label)
    if classes is not None:
        check_classes(classes)
        dtype = np.append(classes, missing_label).dtype
        check_missing_label(missing_label, target_type=dtype, name='classes')
        if cost_matrix is not None:
            check_cost_matrix(cost_matrix=cost_matrix, n_classes=len(classes))
    else:
        if cost_matrix is not None:
            raise ValueError("You cannot specify 'cost_matrix' without "
                             "specifying 'classes'.")


def check_missing_label(missing_label, target_type=None, name=None):
    """Check whether a missing label is compatible to a given target type.

    Parameters
    ----------
    missing_label : number | str | None | np.nan
        Symbol to represent a missing label.
    target_type : type or tuple
        Acceptable data types for the parameter 'missing_label'.
    name : str
        The name of the variable to which 'missing_label' is not compatible.
        The name will be printed in error messages.
    """
    is_None = missing_label is None
    is_character = np.issubdtype(type(missing_label), np.character)
    is_number = np.issubdtype(type(missing_label), np.number)
    if not is_number and not is_character and not is_None:
        raise TypeError(
            "'missing_label' has type '{}', but must be a either a number, "
            "a string, np.nan, or None.".format(type(missing_label)))
    if target_type is not None:
        is_object_type = np.issubdtype(target_type, np.object_)
        is_character_type = np.issubdtype(target_type, np.character)
        is_number_type = np.issubdtype(target_type, np.number)
        if (is_character_type and is_number) or (
                is_number_type and is_character) or (
                is_object_type and not is_None):
            name = 'target object' if name is None else str(name)
            raise TypeError(
                "'missing_label' has type '{}' and is not compatible to the "
                "type '{}' of '{}'.".format(
                    type(missing_label), target_type, name))


def check_classes(classes):
    """Check whether class labels are uniformly strings or numbers.

    Parameters
    ----------
    classes : array-like, shape (n_classes)
        Array of class labels.
    """
    if not isinstance(classes, Iterable):
        raise TypeError(
            "'classes' is not iterable. Got {}".format(type(classes)))
    try:
        classes_sorted = np.array(sorted(set(classes)))
        if len(classes) != len(classes_sorted):
            raise ValueError("Duplicate entries in 'classes'.")
    except TypeError:
        types = sorted(t.__qualname__ for t in set(type(v) for v in classes))
        raise TypeError(
            "'classes' must be uniformly strings or numbers. Got {}".format(
                types))


def check_class_prior(class_prior, n_classes):
    """Check if the class_prior is a valid prior.

    Parameters
    ----------
    class_prior : numeric | array_like, shape (n_classes)
        A class prior.
    n_classes : int
        The number of classes.

    Returns
    -------
    class_prior : np.ndarray, shape (n_classes)
        Numpy array as prior.
    """
    if class_prior is None:
        raise TypeError("'class_prior' must not be None.")
    check_scalar(n_classes, name='n_classes', target_type=int, min_val=1)
    if np.isscalar(class_prior):
        check_scalar(class_prior, name='class_prior',
                     target_type=(int, float), min_val=0)
        class_prior = np.array([class_prior] * n_classes)
    else:
        class_prior = check_array(class_prior, ensure_2d=False)
<<<<<<< HEAD
        # class_prior = column_or_1d(class_prior)
=======
>>>>>>> e33a479c
        is_negative = np.sum(class_prior < 0)
        if class_prior.shape != (n_classes,) or is_negative:
            raise ValueError("`class_prior` must be either a non-negative"
                             "float or a list of `n_classes` non-negative "
                             "floats.")
    return class_prior.reshape(-1)


<<<<<<< HEAD
def check_cost_matrix(cost_matrix, n_classes):
=======
def check_cost_matrix(cost_matrix, n_classes, only_non_negative=False,
                      contains_non_zero=False, diagonal_is_zero=False):
>>>>>>> e33a479c
    """Check whether cost matrix has shape `(n_classes, n_classes)`.

    Parameters
    ----------
    cost_matrix : array-like, shape (n_classes, n_classes)
        Cost matrix.
    n_classes : int
        Number of classes.

    Returns
    -------
    cost_matrix_new : np.ndarray, shape (n_classes, n_classes)
        Numpy array as cost matrix.
    """
    check_scalar(n_classes, target_type=int, name='n_classes', min_val=1)
    cost_matrix_new = check_array(np.array(cost_matrix, dtype=float),
                                  ensure_2d=True)
    if cost_matrix_new.shape != (n_classes, n_classes):
        raise ValueError(
            "'cost_matrix' must have shape ({}, {}). "
            "Got {}.".format(n_classes, n_classes, cost_matrix_new.shape))
    return cost_matrix_new


def check_X_y(X, y, X_cand=None, sample_weight=None, sample_weight_cand=None,
              accept_sparse=False, *, accept_large_sparse=True,
              dtype="numeric", order=None, copy=False, force_all_finite=True,
              ensure_2d=True, allow_nd=False, multi_output=False,
              allow_nan=None, ensure_min_samples=1, ensure_min_features=1,
              y_numeric=False, estimator=None, missing_label=MISSING_LABEL,
              set_sample_weight=True):
    """Input validation for standard estimators.

    Checks X and y for consistent length, enforces X to be 2D and y 1D. By
    default, X is checked to be non-empty and containing only finite values.
    Standard input checks are also applied to y, such as checking that y
    does not have np.nan or np.inf targets. For multi-label y, set
    multi_output=True to allow 2D and sparse y. If the dtype of X is
    object, attempt converting to float, raising on failure.

    Parameters
    ----------
    X : nd-array, list or sparse matrix
        Labeled input data.

    y : nd-array, list or sparse matrix
        Labels for X.

    X_cand : nd-array, list or sparse matrix (default=None)
        Unlabeled input data

    sample_weight : array-like of shape (n_samples,) (default=None)
            Sample weights.

    sample_weight_cand : array-like of shape (n_candidates,) (default=None)
            Sample weights of the candidates.

    accept_sparse : string, boolean or list of string (default=False)
        String[s] representing allowed sparse matrix formats, such as 'csc',
        'csr', etc. If the input is sparse but not in the allowed format,
        it will be converted to the first listed format. True allows the input
        to be any format. False means that a sparse matrix input will
        raise an error.

    accept_large_sparse : bool (default=True)
        If a CSR, CSC, COO or BSR sparse matrix is supplied and accepted by
        accept_sparse, accept_large_sparse will cause it to be accepted only
        if its indices are stored with a 32-bit dtype.

        .. versionadded:: 0.20

    dtype : string, type, list of types or None (default="numeric")
        Data type of result. If None, the dtype of the input is preserved.
        If "numeric", dtype is preserved unless array.dtype is object.
        If dtype is a list of types, conversion on the first type is only
        performed if the dtype of the input is not in the list.

    order : 'F', 'C' or None (default=None)
        Whether an array will be forced to be fortran or c-style.

    copy : boolean (default=False)
        Whether a forced copy will be triggered. If copy=False, a copy might
        be triggered by a conversion.

    force_all_finite : boolean or 'allow-nan', (default=True)
        Whether to raise an error on np.inf, np.nan, pd.NA in X. This parameter
        does not influence whether y can have np.inf, np.nan, pd.NA values.
        The possibilities are:

        - True: Force all values of X to be finite.
        - False: accepts np.inf, np.nan, pd.NA in X.
        - 'allow-nan': accepts only np.nan or pd.NA values in X. Values cannot
          be infinite.

        .. versionadded:: 0.20
           ``force_all_finite`` accepts the string ``'allow-nan'``.

        .. versionchanged:: 0.23
           Accepts `pd.NA` and converts it into `np.nan`

    ensure_2d : boolean (default=True)
        Whether to raise a value error if X is not 2D.

    allow_nd : boolean (default=False)
        Whether to allow X.ndim > 2.

    multi_output : boolean (default=False)
        Whether to allow 2D y (array or sparse matrix). If false, y will be
        validated as a vector. y cannot have np.nan or np.inf values if
        multi_output=True.

    allow_nan : boolean (default=None)
        Whether to allow np.nan in y.

    ensure_min_samples : int (default=1)
        Make sure that X has a minimum number of samples in its first
        axis (rows for a 2D array).

    ensure_min_features : int (default=1)
        Make sure that the 2D array has some minimum number of features
        (columns). The default value of 1 rejects empty datasets.
        This check is only enforced when X has effectively 2 dimensions or
        is originally 1D and ``ensure_2d`` is True. Setting to 0 disables
        this check.

    y_numeric : boolean (default=False)
        Whether to ensure that y has a numeric type. If dtype of y is object,
        it is converted to float64. Should only be used for regression
        algorithms.

    estimator : str or estimator instance (default=None)
        If passed, include the name of the estimator in warning messages.

    missing_label : {scalar, string, np.nan, None}, (default=np.nan)
        Value to represent a missing label.

    set_sample_weight : boolean (default=True)
        If true, sample_weight/sample_weight_cand will be set to np.ones,
        if sample_weight/sample_weight_cand is not given.

    Returns
    -------
    X_converted : object
        The converted and validated X.

    y_converted : object
        The converted and validated y.

    X_cand : object
        The converted and validated X_cand
        Only returned if X_cand is not None.

    sample_weight : np.ndarray
        The converted and validated sample_weight.

    sample_weight_cand : np.ndarray
        The converted and validated sample_weight_cand.
        Only returned if X_cand is not None.
    """
    if y is None:
        raise ValueError("y cannot be None")

    if allow_nan is None:
        allow_nan = True if missing_label is np.nan else False

    X = check_array(X, accept_sparse=accept_sparse,
                    accept_large_sparse=accept_large_sparse,
                    dtype=dtype, order=order, copy=copy,
                    force_all_finite=force_all_finite,
                    ensure_2d=ensure_2d, allow_nd=allow_nd,
                    ensure_min_samples=ensure_min_samples,
                    ensure_min_features=ensure_min_features,
                    estimator=estimator)
    if multi_output:
        y = check_array(y, accept_sparse='csr', force_all_finite=True,
                        ensure_2d=False, dtype=None)
    else:
        y = column_or_1d(y, warn=True)
        assert_all_finite(y, allow_nan=allow_nan)
    if y_numeric and y.dtype.kind == 'O':
        y = y.astype(np.float64)
    check_consistent_length(X, y)

    if X_cand is not None:
        X_cand = check_array(X_cand, accept_sparse=accept_sparse,
                             accept_large_sparse=accept_large_sparse,
                             dtype=dtype, order=order, copy=copy,
                             force_all_finite=force_all_finite,
                             ensure_2d=ensure_2d, allow_nd=allow_nd,
                             ensure_min_samples=ensure_min_samples,
                             ensure_min_features=ensure_min_features,
                             estimator=estimator)
        if X_cand.shape[1] is not X.shape[1]:
            raise ValueError("The number of features of X_cand does not match"
                             "the number of features of X")

        if sample_weight_cand is None and set_sample_weight:
            sample_weight_cand = np.ones(len(X_cand))
        if sample_weight_cand is not None:
            sample_weight_cand = check_array(sample_weight_cand,
                                             ensure_2d=False)
            check_consistent_length(X_cand, sample_weight_cand)

    if sample_weight is None and set_sample_weight:
        sample_weight = np.ones(y.shape)
    if sample_weight is not None:
        sample_weight = check_array(sample_weight, ensure_2d=False)
        check_consistent_length(y, sample_weight)
        if y.ndim > 1 and y.shape[1] > 1 or \
                sample_weight.ndim > 1 and sample_weight.shape[1] > 1:
            check_consistent_length(y.T, sample_weight.T)

    if X_cand is None:
        return X, y, sample_weight
    else:
        return X, y, X_cand, sample_weight, sample_weight_cand


<<<<<<< HEAD
def check_random_state(random_state, seed_multiplier=1):
    # Check given random state
    random_state = sklearn.utils.check_random_state(random_state)
=======
def check_random_state(random_state, seed_multiplier=None):
    """Check validity of the given random state.

    Parameters
    ----------
    random_state : None | int | instance of RandomState
        If random_state is None, return the RandomState singleton used by
        np.random.
        If random_state is an int, return a new RandomState.
        If random_state is already a RandomState instance, return it.
        Otherwise raise ValueError.
    seed_multiplier : None | int, optional (default=None)
        If the random_state and seed_multiplier are not None, draw a new int
        from the random state, multiply it with the multiplier, and use the
        product as the seed of a new random state.
>>>>>>> e33a479c

    # Check multiplier
    check_scalar(seed_multiplier, 'seed_multiplier', int, min_val=1)

    seed = random_state.get_state()[1][0]

<<<<<<< HEAD
    return np.random.RandomState((seed * seed_multiplier) % (2 ** 32))
=======
    seed = (random_state.randint(1, 2**31) * seed_multiplier) % (2**31)
    return np.random.RandomState(seed)
>>>>>>> e33a479c
<|MERGE_RESOLUTION|>--- conflicted
+++ resolved
@@ -1,8 +1,9 @@
+import copy
+from collections.abc import Iterable
+
 import numpy as np
 import sklearn
-
-from collections.abc import Iterable
-
+import warnings
 from sklearn.utils.validation import check_array, column_or_1d, \
     assert_all_finite, check_consistent_length
 
@@ -168,10 +169,6 @@
         class_prior = np.array([class_prior] * n_classes)
     else:
         class_prior = check_array(class_prior, ensure_2d=False)
-<<<<<<< HEAD
-        # class_prior = column_or_1d(class_prior)
-=======
->>>>>>> e33a479c
         is_negative = np.sum(class_prior < 0)
         if class_prior.shape != (n_classes,) or is_negative:
             raise ValueError("`class_prior` must be either a non-negative"
@@ -180,12 +177,8 @@
     return class_prior.reshape(-1)
 
 
-<<<<<<< HEAD
-def check_cost_matrix(cost_matrix, n_classes):
-=======
 def check_cost_matrix(cost_matrix, n_classes, only_non_negative=False,
                       contains_non_zero=False, diagonal_is_zero=False):
->>>>>>> e33a479c
     """Check whether cost matrix has shape `(n_classes, n_classes)`.
 
     Parameters
@@ -194,6 +187,15 @@
         Cost matrix.
     n_classes : int
         Number of classes.
+    only_non_negative : bool, optional (default=True)
+        This parameter determines whether the matrix must contain only non
+        negative cost entries.
+    contains_non_zero : bool, optional (default=True)
+        This parameter determines whether the matrix must contain at least on
+        non-zero cost entry.
+    diagonal_is_zero : bool, optional (default=True)
+        This parameter determines whether the diagonal cost entries must be
+        zero.
 
     Returns
     -------
@@ -207,6 +209,35 @@
         raise ValueError(
             "'cost_matrix' must have shape ({}, {}). "
             "Got {}.".format(n_classes, n_classes, cost_matrix_new.shape))
+    if np.sum(cost_matrix_new < 0) > 0:
+        if only_non_negative:
+            raise ValueError(
+                "'cost_matrix' must contain only non-negative cost entries."
+            )
+        else:
+            warnings.warn(
+                "'cost_matrix' contains negative cost entries."
+            )
+    if n_classes != 1 and np.sum(cost_matrix_new != 0) == 0:
+        if contains_non_zero:
+            raise ValueError(
+                    "'cost_matrix' must contain at least one non-zero cost "
+                    "entry."
+                )
+        else:
+            warnings.warn(
+                "'cost_matrix' contains contains no non-zero cost entry."
+            )
+    if np.sum(np.diag(cost_matrix_new) != 0) > 0:
+        if diagonal_is_zero:
+            raise ValueError(
+                "'cost_matrix' must contain only cost entries being zero on "
+                "its diagonal."
+            )
+        else:
+            warnings.warn(
+                "'cost_matrix' contains non-zero cost entries on its diagonal."
+            )
     return cost_matrix_new
 
 
@@ -215,8 +246,7 @@
               dtype="numeric", order=None, copy=False, force_all_finite=True,
               ensure_2d=True, allow_nd=False, multi_output=False,
               allow_nan=None, ensure_min_samples=1, ensure_min_features=1,
-              y_numeric=False, estimator=None, missing_label=MISSING_LABEL,
-              set_sample_weight=True):
+              y_numeric=False, estimator=None, missing_label=MISSING_LABEL):
     """Input validation for standard estimators.
 
     Checks X and y for consistent length, enforces X to be 2D and y 1D. By
@@ -321,10 +351,6 @@
 
     missing_label : {scalar, string, np.nan, None}, (default=np.nan)
         Value to represent a missing label.
-
-    set_sample_weight : boolean (default=True)
-        If true, sample_weight/sample_weight_cand will be set to np.ones,
-        if sample_weight/sample_weight_cand is not given.
 
     Returns
     -------
@@ -382,21 +408,19 @@
             raise ValueError("The number of features of X_cand does not match"
                              "the number of features of X")
 
-        if sample_weight_cand is None and set_sample_weight:
+        if sample_weight_cand is None:
             sample_weight_cand = np.ones(len(X_cand))
-        if sample_weight_cand is not None:
-            sample_weight_cand = check_array(sample_weight_cand,
-                                             ensure_2d=False)
-            check_consistent_length(X_cand, sample_weight_cand)
-
-    if sample_weight is None and set_sample_weight:
+        sample_weight_cand = check_array(sample_weight_cand, ensure_2d=False)
+        check_consistent_length(X_cand, sample_weight_cand)
+
+    if sample_weight is None:
         sample_weight = np.ones(y.shape)
-    if sample_weight is not None:
-        sample_weight = check_array(sample_weight, ensure_2d=False)
-        check_consistent_length(y, sample_weight)
-        if y.ndim > 1 and y.shape[1] > 1 or \
-                sample_weight.ndim > 1 and sample_weight.shape[1] > 1:
-            check_consistent_length(y.T, sample_weight.T)
+
+    sample_weight = check_array(sample_weight, ensure_2d=False)
+    check_consistent_length(y, sample_weight)
+    if y.ndim > 1 and y.shape[1] > 1 or \
+            sample_weight.ndim > 1 and sample_weight.shape[1] > 1:
+        check_consistent_length(y.T, sample_weight.T)
 
     if X_cand is None:
         return X, y, sample_weight
@@ -404,11 +428,6 @@
         return X, y, X_cand, sample_weight, sample_weight_cand
 
 
-<<<<<<< HEAD
-def check_random_state(random_state, seed_multiplier=1):
-    # Check given random state
-    random_state = sklearn.utils.check_random_state(random_state)
-=======
 def check_random_state(random_state, seed_multiplier=None):
     """Check validity of the given random state.
 
@@ -424,16 +443,19 @@
         If the random_state and seed_multiplier are not None, draw a new int
         from the random state, multiply it with the multiplier, and use the
         product as the seed of a new random state.
->>>>>>> e33a479c
-
-    # Check multiplier
-    check_scalar(seed_multiplier, 'seed_multiplier', int, min_val=1)
-
-    seed = random_state.get_state()[1][0]
-
-<<<<<<< HEAD
-    return np.random.RandomState((seed * seed_multiplier) % (2 ** 32))
-=======
+
+    Returns
+    -------
+    random_state: instance of RandomState
+        The validated random state.
+    """
+    if random_state is None or seed_multiplier is None:
+        return sklearn.utils.check_random_state(random_state)
+
+    check_scalar(seed_multiplier, name='seed_multiplier', target_type=int,
+                 min_val=1)
+    random_state = copy.deepcopy(random_state)
+    random_state = sklearn.utils.check_random_state(random_state)
+
     seed = (random_state.randint(1, 2**31) * seed_multiplier) % (2**31)
     return np.random.RandomState(seed)
->>>>>>> e33a479c
