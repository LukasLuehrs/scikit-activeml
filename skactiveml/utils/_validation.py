import copy
import warnings
from collections.abc import Iterable
from inspect import Parameter, signature

import numpy as np
from sklearn.utils.validation import (
    check_array,
    column_or_1d,
    assert_all_finite,
    check_consistent_length,
    check_random_state as check_random_state_sklearn,
)

from ._label import (
    MISSING_LABEL,
    check_missing_label,
    is_unlabeled,
)


def check_scalar(
    x,
    name,
    target_type,
    min_inclusive=True,
    max_inclusive=True,
    min_val=None,
    max_val=None,
):
    """Validate scalar parameters type and value.

    Parameters
    ----------
    x : object
        The scalar parameter to validate.
    name : str
        The name of the parameter to be printed in error messages.
    target_type : type or tuple
        Acceptable data types for the parameter.
    min_val : float or int, optional (default=None)
        The minimum valid value the parameter can take. If None (default) it
        is implied that the parameter does not have a lower bound.
    min_inclusive : bool, optional (default=True)
        If true, the minimum valid value is inclusive, otherwise exclusive.
    max_val : float or int, optional (default=None)
        The maximum valid value the parameter can take. If None (default) it
        is implied that the parameter does not have an upper bound.
    max_inclusive : bool, optional (default=True)
        If true, the maximum valid value is inclusive, otherwise exclusive.

    Raises
    -------
    TypeError
        If the parameter's type does not match the desired type.
    ValueError
        If the parameter's value violates the given bounds.
    """
    if not isinstance(x, target_type):
        raise TypeError(
            "`{}` must be an instance of {}, not {}.".format(
                name, target_type, type(x)
            )
        )
    if min_inclusive:
        if min_val is not None and x < min_val:
            raise ValueError(
                "`{}`= {}, must be >= " "{}.".format(name, x, min_val)
            )
    else:
        if min_val is not None and x <= min_val:
            raise ValueError(
                "`{}`= {}, must be > " "{}.".format(name, x, min_val)
            )

    if max_inclusive:
        if max_val is not None and x > max_val:
            raise ValueError(
                "`{}`= {}, must be <= " "{}.".format(name, x, max_val)
            )
    else:
        if max_val is not None and x >= max_val:
            raise ValueError(
                "`{}`= {}, must be < " "{}.".format(name, x, max_val)
            )


def check_classifier_params(classes, missing_label, cost_matrix=None):
    """Check whether the parameters are compatible to each other (only if
    `classes` is not None).

    Parameters
    ----------
    classes : array-like, shape (n_classes)
        Array of class labels.
    missing_label : {number, str, None, np.nan}
        Symbol to represent a missing label.
    cost_matrix : array-like, shape (n_classes, n_classes), default=None
        Cost matrix. If None, cost matrix will be not checked.
    """
    check_missing_label(missing_label)
    if classes is not None:
        check_classes(classes)
        dtype = np.array(classes).dtype
        check_missing_label(missing_label, target_type=dtype, name="classes")
        n_labeled = is_unlabeled(y=classes, missing_label=missing_label).sum()
        if n_labeled > 0:
            raise ValueError(
                f"`classes={classes}` contains "
                f"`missing_label={missing_label}.`"
            )
        if cost_matrix is not None:
            check_cost_matrix(cost_matrix=cost_matrix, n_classes=len(classes))
    else:
        if cost_matrix is not None:
            raise ValueError(
                "You cannot specify 'cost_matrix' without "
                "specifying 'classes'."
            )


def check_classes(classes):
    """Check whether class labels are uniformly strings or numbers.

    Parameters
    ----------
    classes : array-like, shape (n_classes)
        Array of class labels.
    """
    if not isinstance(classes, Iterable):
        raise TypeError(
            "'classes' is not iterable. Got {}".format(type(classes))
        )
    try:
        classes_sorted = np.array(sorted(set(classes)))
        if len(classes) != len(classes_sorted):
            raise ValueError("Duplicate entries in 'classes'.")
    except TypeError:
        types = sorted(t.__qualname__ for t in set(type(v) for v in classes))
        raise TypeError(
            "'classes' must be uniformly strings or numbers. Got {}".format(
                types
            )
        )


def check_class_prior(class_prior, n_classes):
    """Check if the class_prior is a valid prior.

    Parameters
    ----------
    class_prior : numeric | array_like, shape (n_classes)
        A class prior.
    n_classes : int
        The number of classes.

    Returns
    -------
    class_prior : np.ndarray, shape (n_classes)
        Numpy array as prior.
    """
    if class_prior is None:
        raise TypeError("'class_prior' must not be None.")
    check_scalar(n_classes, name="n_classes", target_type=int, min_val=1)
    if np.isscalar(class_prior):
        check_scalar(
            class_prior,
            name="class_prior",
            target_type=(int, float),
            min_val=0,
        )
        class_prior = np.array([class_prior] * n_classes)
    else:
        class_prior = check_array(class_prior, ensure_2d=False)
        is_negative = np.sum(class_prior < 0)
        if class_prior.shape != (n_classes,) or is_negative:
            raise ValueError(
                "`class_prior` must be either a non-negative"
                "float or a list of `n_classes` non-negative "
                "floats."
            )
    return class_prior.reshape(-1)


def check_cost_matrix(
    cost_matrix,
    n_classes,
    only_non_negative=False,
    contains_non_zero=False,
    diagonal_is_zero=False,
):
    """Check whether cost matrix has shape `(n_classes, n_classes)`.

    Parameters
    ----------
    cost_matrix : array-like, shape (n_classes, n_classes)
        Cost matrix.
    n_classes : int
        Number of classes.
    only_non_negative : bool, optional (default=True)
        This parameter determines whether the matrix must contain only non
        negative cost entries.
    contains_non_zero : bool, optional (default=True)
        This parameter determines whether the matrix must contain at least on
        non-zero cost entry.
    diagonal_is_zero : bool, optional (default=True)
        This parameter determines whether the diagonal cost entries must be
        zero.

    Returns
    -------
    cost_matrix_new : np.ndarray, shape (n_classes, n_classes)
        Numpy array as cost matrix.
    """
    check_scalar(n_classes, target_type=int, name="n_classes", min_val=1)
    cost_matrix_new = check_array(
        np.array(cost_matrix, dtype=float), ensure_2d=True
    )
    if cost_matrix_new.shape != (n_classes, n_classes):
        raise ValueError(
            "'cost_matrix' must have shape ({}, {}). "
            "Got {}.".format(n_classes, n_classes, cost_matrix_new.shape)
        )
    if np.sum(cost_matrix_new < 0) > 0:
        if only_non_negative:
            raise ValueError(
                "'cost_matrix' must contain only non-negative cost entries."
            )
        else:
            warnings.warn("'cost_matrix' contains negative cost entries.")
    if n_classes != 1 and np.sum(cost_matrix_new != 0) == 0:
        if contains_non_zero:
            raise ValueError(
                "'cost_matrix' must contain at least one non-zero cost "
                "entry."
            )
        else:
            warnings.warn(
                "'cost_matrix' contains contains no non-zero cost entry."
            )
    if np.sum(np.diag(cost_matrix_new) != 0) > 0:
        if diagonal_is_zero:
            raise ValueError(
                "'cost_matrix' must contain only cost entries being zero on "
                "its diagonal."
            )
        else:
            warnings.warn(
                "'cost_matrix' contains non-zero cost entries on its diagonal."
            )
    return cost_matrix_new


def check_X_y(
    X=None,
    y=None,
    X_cand=None,
    sample_weight=None,
    sample_weight_cand=None,
    accept_sparse=False,
    *,
    accept_large_sparse=True,
    dtype="numeric",
    order=None,
    copy=False,
    force_all_finite=True,
    ensure_2d=True,
    allow_nd=False,
    multi_output=False,
    allow_nan=None,
    ensure_min_samples=1,
    ensure_min_features=1,
    y_numeric=False,
    estimator=None,
    missing_label=MISSING_LABEL,
):
    """Input validation for standard estimators.

    Checks X and y for consistent length, enforces X to be 2D and y 1D. By
    default, X is checked to be non-empty and containing only finite values.
    Standard input checks are also applied to y, such as checking that y
    does not have np.nan or np.inf targets. For multi-label y, set
    multi_output=True to allow 2D and sparse y. If the dtype of X is
    object, attempt converting to float, raising on failure.

    Parameters
    ----------
    X : nd-array, list or sparse matrix
        Labeled input data.

    y : nd-array, list or sparse matrix
        Labels for X.

    X_cand : nd-array, list or sparse matrix (default=None)
        Unlabeled input data

    sample_weight : array-like of shape (n_samples,) (default=None)
            Sample weights.

    sample_weight_cand : array-like of shape (n_candidates,) (default=None)
            Sample weights of the candidates.

    accept_sparse : string, boolean or list of string (default=False)
        String[s] representing allowed sparse matrix formats, such as 'csc',
        'csr', etc. If the input is sparse but not in the allowed format,
        it will be converted to the first listed format. True allows the input
        to be any format. False means that a sparse matrix input will
        raise an error.

    accept_large_sparse : bool (default=True)
        If a CSR, CSC, COO or BSR sparse matrix is supplied and accepted by
        accept_sparse, accept_large_sparse will cause it to be accepted only
        if its indices are stored with a 32-bit dtype.

        .. versionadded:: 0.20

    dtype : string, type, list of types or None (default="numeric")
        Data type of result. If None, the dtype of the input is preserved.
        If "numeric", dtype is preserved unless array.dtype is object.
        If dtype is a list of types, conversion on the first type is only
        performed if the dtype of the input is not in the list.

    order : 'F', 'C' or None (default=None)
        Whether an array will be forced to be fortran or c-style.

    copy : boolean (default=False)
        Whether a forced copy will be triggered. If copy=False, a copy might
        be triggered by a conversion.

    force_all_finite : boolean or 'allow-nan', (default=True)
        Whether to raise an error on np.inf, np.nan, pd.NA in X. This parameter
        does not influence whether y can have np.inf, np.nan, pd.NA values.
        The possibilities are:

        - True: Force all values of X to be finite.
        - False: accepts np.inf, np.nan, pd.NA in X.
        - 'allow-nan': accepts only np.nan or pd.NA values in X. Values cannot
          be infinite.

        .. versionadded:: 0.20
           ``force_all_finite`` accepts the string ``'allow-nan'``.

        .. versionchanged:: 0.23
           Accepts `pd.NA` and converts it into `np.nan`

    ensure_2d : boolean (default=True)
        Whether to raise a value error if X is not 2D.

    allow_nd : boolean (default=False)
        Whether to allow X.ndim > 2.

    multi_output : boolean (default=False)
        Whether to allow 2D y (array or sparse matrix). If false, y will be
        validated as a vector. y cannot have np.nan or np.inf values if
        multi_output=True.

    allow_nan : boolean (default=None)
        Whether to allow np.nan in y.

    ensure_min_samples : int (default=1)
        Make sure that X has a minimum number of samples in its first
        axis (rows for a 2D array).

    ensure_min_features : int (default=1)
        Make sure that the 2D array has some minimum number of features
        (columns). The default value of 1 rejects empty datasets.
        This check is only enforced when X has effectively 2 dimensions or
        is originally 1D and ``ensure_2d`` is True. Setting to 0 disables
        this check.

    y_numeric : boolean (default=False)
        Whether to ensure that y has a numeric type. If dtype of y is object,
        it is converted to float64. Should only be used for regression
        algorithms.

    estimator : str or estimator instance (default=None)
        If passed, include the name of the estimator in warning messages.

    missing_label : {scalar, string, np.nan, None}, (default=np.nan)
        Value to represent a missing label.

    Returns
    -------
    X_converted : object
        The converted and validated X.

    y_converted : object
        The converted and validated y.

    candidates : object
        The converted and validated candidates
        Only returned if candidates is not None.

    sample_weight : np.ndarray
        The converted and validated sample_weight.

    sample_weight_cand : np.ndarray
        The converted and validated sample_weight_cand.
        Only returned if candidates is not None.
    """
    if allow_nan is None:
        allow_nan = True if missing_label is np.nan else False
    if X is not None:
        X = check_array(
            X,
            accept_sparse=accept_sparse,
            accept_large_sparse=accept_large_sparse,
            dtype=dtype,
            order=order,
            copy=copy,
            force_all_finite=force_all_finite,
            ensure_2d=ensure_2d,
            allow_nd=allow_nd,
            ensure_min_samples=ensure_min_samples,
            ensure_min_features=ensure_min_features,
            estimator=estimator,
        )
    if y is not None:
        if multi_output:
            y = check_array(
                y,
                accept_sparse="csr",
                force_all_finite=True,
                ensure_2d=False,
                dtype=None,
            )
        else:
            y = column_or_1d(y, warn=True)
            assert_all_finite(y, allow_nan=allow_nan)
        if y_numeric and y.dtype.kind == "O":
            y = y.astype(np.float64)
    if X is not None and y is not None:
        check_consistent_length(X, y)
        if sample_weight is None:
            sample_weight = np.ones(y.shape)
        sample_weight = check_array(sample_weight, ensure_2d=False)
        check_consistent_length(y, sample_weight)
        if (
            y.ndim > 1
            and y.shape[1] > 1
            or sample_weight.ndim > 1
            and sample_weight.shape[1] > 1
        ):
            check_consistent_length(y.T, sample_weight.T)

    if X_cand is not None:
        X_cand = check_array(
            X_cand,
            accept_sparse=accept_sparse,
            accept_large_sparse=accept_large_sparse,
            dtype=dtype,
            order=order,
            copy=copy,
            force_all_finite=force_all_finite,
            ensure_2d=ensure_2d,
            allow_nd=allow_nd,
            ensure_min_samples=ensure_min_samples,
            ensure_min_features=ensure_min_features,
            estimator=estimator,
        )
        if X is not None and X_cand.shape[1] != X.shape[1]:
            raise ValueError(
                "The number of features of candidates does not match"
                "the number of features of X"
            )

        if sample_weight_cand is None:
            sample_weight_cand = np.ones(len(X_cand))
        sample_weight_cand = check_array(sample_weight_cand, ensure_2d=False)
        check_consistent_length(X_cand, sample_weight_cand)

    if X_cand is None:
        return X, y, sample_weight
    else:
        return X, y, X_cand, sample_weight, sample_weight_cand


def check_random_state(random_state, seed_multiplier=None):
    """Check validity of the given random state.

    Parameters
    ----------
    random_state : None | int | instance of RandomState
        If random_state is None, return the RandomState singleton used by
        np.random.
        If random_state is an int, return a new RandomState.
        If random_state is already a RandomState instance, return it.
        Otherwise raise ValueError.
    seed_multiplier : None | int, optional (default=None)
        If the random_state and seed_multiplier are not None, draw a new int
        from the random state, multiply it with the multiplier, and use the
        product as the seed of a new random state.

    Returns
    -------
    random_state: instance of RandomState
        The validated random state.
    """
    if random_state is None or seed_multiplier is None:
        return check_random_state_sklearn(random_state)

    check_scalar(
        seed_multiplier, name="seed_multiplier", target_type=int, min_val=1
    )
    random_state = copy.deepcopy(random_state)
    random_state = check_random_state_sklearn(random_state)

    seed = (random_state.randint(1, 2**31) * seed_multiplier) % (2**31)
    return np.random.RandomState(seed)


def check_indices(indices, A, dim="adaptive", unique=True):
    """Check if indices fit to array.

    Parameters
    ----------
    indices : array-like of shape (n_indices, n_dim) or (n_indices,)
        The considered indices, where for every `i = 0, ..., n_indices - 1`
        `indices[i]` is interpreted as an index to the array `A`.
    A : array-like
        The array that is indexed.
    dim : int or tuple of ints
        The dimensions of the array that are indexed.
        If `dim` equals `'adaptive'`, `dim` is set to first indices
        corresponding to the shape of `indices`. E.g., if `indices` is of
        shape (n_indices,), `dim` is set `0`.
    unique: bool or `check_unique`
        If `unique` is `True` unique indices are returned. If `unique` is
        `'check_unique'` an exception is raised if the indices are not unique.

    Returns
    -------
    indices: tuple of np.ndarrays or np.ndarray
        The validated indices.
    """
    indices = check_array(indices, dtype=int, ensure_2d=False)
    A = check_array(A, allow_nd=True, force_all_finite=False, ensure_2d=False)
    if unique == "check_unique":
        if indices.ndim == 1:
            n_unique_indices = len(np.unique(indices))
        else:
            n_unique_indices = len(np.unique(indices, axis=0))
        if n_unique_indices < len(indices):
            raise ValueError(
                f"`indices` contains two different indices of the "
                f"same value."
            )
    elif unique:
        if indices.ndim == 1:
            indices = np.unique(indices)
        else:
            indices = np.unique(indices, axis=0)
    check_type(dim, "dim", int, tuple, target_vals=["adaptive"])
    if dim == "adaptive":
        if indices.ndim == 1:
            dim = 0
        else:
            dim = tuple(range(indices.shape[1]))

    if isinstance(dim, tuple):
        for n in dim:
            check_type(n, "entry of `dim`", int)
        if A.ndim <= max(dim):
            raise ValueError(
                f"`dim` contains entry of value {max(dim)}, but all"
                f"entries of dim must be smaller than {A.ndim}."
            )
        if len(dim) != indices.shape[1]:
            raise ValueError(
                f"shape of `indices` along dimension 1 is "
                f"{indices.shape[0]}, but must be {len(dim)}"
            )
        indices = tuple(indices.T)
        for (i, n) in enumerate(indices):
            if np.any(indices[i] >= A.shape[dim[i]]):
                raise ValueError(
                    f"`indices[{i}]` contains index of value "
                    f"{np.max(indices[i])} but all indices must be"
                    f" less than {A.shape[dim[i]]}."
                )
        return indices
    else:
        if A.ndim <= dim:
            raise ValueError(
                f"`dim` has value {dim}, but must be smaller than "
                f"{A.ndim}."
            )
        if np.any(indices >= A.shape[dim]):
            raise ValueError(
                f"`indices` contains index of value "
                f"{np.max(indices)} but all indices must be"
                f" less than {A.shape[dim]}."
            )
        return indices


def check_type(
    obj, name, *target_types, target_vals=None, indicator_funcs=None
):
    """Check if obj is one of the given types. It is also possible to allow
    specific values. Further it is possible to pass indicator functions
    that can also accept obj. Thereby obj must either have a correct type
    a correct value or be accepted by an indicator function.

    Parameters
    ----------
    obj: object
        The object to be checked.
    name: str
        The variable name of the object.
    target_types : iterable
        The possible types.
    target_vals : iterable, optional (default=None)
        Possible further values that the object is allowed to equal.
    indicator_funcs : iterable, optional (default=None)
        Possible further custom indicator (boolean) functions that accept
        the object by returning `True` if the object is passed as a parameter.

    """
<<<<<<< HEAD
    target_vals = [
        target_val
        for target_val in target_types
        if not isinstance(target_val, type)
    ]
    target_types = [
        target_type
        for target_type in target_types
        if isinstance(target_type, type)
    ]

    if (
        all(not isinstance(obj, target_type) for target_type in target_types)
        and obj not in target_vals
    ):
        error_str = f"`{name}` "
        if len(target_vals) == 0 and len(target_types) > 0:
            error_str += f"has type `{type(obj)}` "
        elif len(target_vals) > 0 and len(target_types) == 0:
            error_str += f"has value `{obj}` "
        else:
            error_str += f"has type `{type(obj)}` and value `{obj}` "

        error_str += "but must "

        if len(target_types) == 1:
            error_str += f"have type `{target_types[0]}` "
        elif 1 <= len(target_types) <= 3:
            error_str += "have type "
            for i in range(len(target_types) - 1):
                error_str += f"`{target_types[i]}`,"
            error_str += f" or `{target_types[len(target_types) - 1]}` "
        elif len(target_types) > 3:
            error_str += (
                f"have one of the following types: {set(target_types)} "
            )

        if len(target_vals) >= 1:
            if len(target_types) > 0:
                error_str += "or "
            error_str += (
                f"equal one of the following values: {set(target_vals)}"
=======

    target_vals = target_vals if target_vals is not None else []
    indicator_funcs = indicator_funcs if indicator_funcs is not None else []

    wrong_type = not isinstance(obj, target_types)
    wrong_value = obj not in target_vals
    wrong_index = all(not i_func(obj) for i_func in indicator_funcs)

    if wrong_type and wrong_value and wrong_index:

        error_str = f"`{name}` "
        if len(target_types) == 0 and len(target_vals) == 0:
            error_str += f" must"
        if len(target_vals) == 0 and len(target_types) > 0:
            error_str += f" has type `{type(obj)}`, but must"
        elif len(target_vals) > 0 and len(target_types) == 0:
            error_str += f" has value `{obj}`, but must"
        else:
            error_str += f" has type `{type(obj)}` and value `{obj}`, but must"

        if len(target_types) == 1:
            error_str += f" have type `{target_types[0]}`"
        elif 1 <= len(target_types) <= 3:
            error_str += " have type"
            for i in range(len(target_types) - 1):
                error_str += f" `{target_types[i]}`,"
            error_str += f" or `{target_types[len(target_types) - 1]}`"
        elif len(target_types) > 3:
            error_str += (
                f" have one of the following types: {set(target_types)}"
            )

        if len(target_vals) > 0:
            if len(target_types) > 0 and len(indicator_funcs) == 0:
                error_str += " or"
            elif len(target_types) > 0 and len(indicator_funcs) > 0:
                error_str += ","
            error_str += (
                f" equal one of the following values: {set(target_vals)}"
>>>>>>> 8724eed5
            )

        if len(indicator_funcs) > 0:
            if len(target_types) > 0 or len(target_vals) > 0:
                error_str += " or"
            error_str += (
                f" be accepted by one of the following custom boolean "
                f"functions: {set(i_f.__name__ for i_f in indicator_funcs)}"
            )

        raise TypeError(error_str + ".")


def check_callable(func, name, n_free_parameters=None):
    """Checks if function is a callable and if the number of free parameters is
    correct.

    Parameters
    ----------
    func: callable
        The functions to be validated.
    name: str
        The name of the function
    n_free_parameters: int, optional (default=None)
        The number of free parameters. If `n_free_parameters` is `None`,
        `n_free_parameters` is set to `1`.
    """

    if n_free_parameters is None:
        n_free_parameters = 1

    if not callable(func):
        raise TypeError(
            f"`{name}` must be callable. " f"`{name}` is of type {type(func)}"
        )

    # count the number of arguments that have no default value
    n_free_params = len(
        list(
            filter(
                lambda x: x.default == Parameter.empty,
                signature(func).parameters.values(),
            )
        )
    )

    if n_free_params != n_free_parameters:
        raise ValueError(
            f"The number of free parameters of the callable has to "
            f"equal {n_free_parameters}. "
            f"The number of free parameters is {n_free_params}."
        )


def check_bound(
    bound=None, X=None, ndim=2, epsilon=0, bound_must_be_given=False
):
    """Validates bound and returns the bound of X if bound is None.
    `bound` or `X` must not be None.

    Parameters
    ----------
    bound: array-like, shape (2, ndim), optional (default=None)
        The given bound of shape
        [[x1_min, x2_min, ..., xndim_min], [x1_max, x2_max, ..., xndim_max]]
    X: matrix-like, shape (n_samples, ndim), optional (default=None)
        The sample matrix X is the feature matrix representing samples.
    ndim: int, optional (default=2)
        The number of dimensions.
    epsilon: float, optional (default=0)
        The minimal distance between the returned bound and the values of `X`,
        if `bound` is not specified.
    bound_must_be_given: bool, optional (default=False)
        Whether it is allowed for the bound to be `None` and to be inferred by
        `X`.

    Returns
    -------
    bound: array-like, shape (2, ndim), optional (default=None)
        The given bound or bound of X.
    """

    if X is not None:
        X = check_array(X)
        if X.shape[1] != ndim:
            raise ValueError(
                f"`X` along axis 1 must be of length {ndim}. "
                f"`X` along axis 1 is of length {X.shape[1]}."
            )
    if bound is not None:
        bound = check_array(bound)
        if bound.shape != (2, ndim):
            raise ValueError(
                f"Shape of `bound` must be (2, {ndim}). "
                f"Shape of `bound` is {bound.shape}."
            )
    elif bound_must_be_given:
        raise ValueError("`bound` must not be `None`.")

    if bound is None and X is not None:
        minima = np.nanmin(X, axis=0) - epsilon
        maxima = np.nanmax(X, axis=0) + epsilon
        bound = np.append(minima.reshape(1, -1), maxima.reshape(1, -1), axis=0)
        return bound
    elif bound is not None and X is not None:
        if np.any(np.logical_or(bound[0] > X, X > bound[1])):
            warnings.warn("`X` contains values not within range of `bound`.")
        return bound
    elif bound is not None:
        return bound
    else:
        raise ValueError("`X` or `bound` must not be None.")


def check_budget_manager(
    budget,
    budget_manager,
    default_budget_manager_class,
    default_budget_manager_dict=None,
):
    """Validate if budget manager is a budgetmanager class and create a
    copy 'budget_manager_'.
    """
    if default_budget_manager_dict is None:
        default_budget_manager_dict = {}
    if budget_manager is None:
        budget_manager_ = default_budget_manager_class(
            budget=budget, **default_budget_manager_dict
        )
    else:
        if budget is not None and budget != budget_manager.budget:
            warnings.warn(
                "budgetmanager is already given such that the budget "
                "is not used. The given budget differs from the "
                "budget_managers budget."
            )
        budget_manager_ = copy.deepcopy(budget_manager)
    return budget_manager_<|MERGE_RESOLUTION|>--- conflicted
+++ resolved
@@ -12,11 +12,7 @@
     check_random_state as check_random_state_sklearn,
 )
 
-from ._label import (
-    MISSING_LABEL,
-    check_missing_label,
-    is_unlabeled,
-)
+from ._label import MISSING_LABEL, check_missing_label, is_unlabeled
 
 
 def check_scalar(
@@ -617,50 +613,6 @@
         the object by returning `True` if the object is passed as a parameter.
 
     """
-<<<<<<< HEAD
-    target_vals = [
-        target_val
-        for target_val in target_types
-        if not isinstance(target_val, type)
-    ]
-    target_types = [
-        target_type
-        for target_type in target_types
-        if isinstance(target_type, type)
-    ]
-
-    if (
-        all(not isinstance(obj, target_type) for target_type in target_types)
-        and obj not in target_vals
-    ):
-        error_str = f"`{name}` "
-        if len(target_vals) == 0 and len(target_types) > 0:
-            error_str += f"has type `{type(obj)}` "
-        elif len(target_vals) > 0 and len(target_types) == 0:
-            error_str += f"has value `{obj}` "
-        else:
-            error_str += f"has type `{type(obj)}` and value `{obj}` "
-
-        error_str += "but must "
-
-        if len(target_types) == 1:
-            error_str += f"have type `{target_types[0]}` "
-        elif 1 <= len(target_types) <= 3:
-            error_str += "have type "
-            for i in range(len(target_types) - 1):
-                error_str += f"`{target_types[i]}`,"
-            error_str += f" or `{target_types[len(target_types) - 1]}` "
-        elif len(target_types) > 3:
-            error_str += (
-                f"have one of the following types: {set(target_types)} "
-            )
-
-        if len(target_vals) >= 1:
-            if len(target_types) > 0:
-                error_str += "or "
-            error_str += (
-                f"equal one of the following values: {set(target_vals)}"
-=======
 
     target_vals = target_vals if target_vals is not None else []
     indicator_funcs = indicator_funcs if indicator_funcs is not None else []
@@ -700,7 +652,6 @@
                 error_str += ","
             error_str += (
                 f" equal one of the following values: {set(target_vals)}"
->>>>>>> 8724eed5
             )
 
         if len(indicator_funcs) > 0:
